--- conflicted
+++ resolved
@@ -27,20 +27,12 @@
 from rasa_core.channels.slack import SlackInput  # nopep8
 from rasa_core.channels.telegram import TelegramInput  # nopep8
 from rasa_core.channels.twilio import TwilioInput  # nopep8
-<<<<<<< HEAD
-from rasa_core.channels.ciscowebexteams import CiscoWebexTeamsInput  # nopep8
-=======
 from rasa_core.channels.webexteams import WebexTeamsInput  # nopep8
->>>>>>> 24cf447b
 
 input_channel_classes = [
     CmdlineInput, FacebookInput, SlackInput, TelegramInput, MattermostInput,
     TwilioInput, RasaChatInput, BotFrameworkInput, RocketChatInput,
-<<<<<<< HEAD
-    CallbackInput, RestInput, SocketIOInput, CiscoWebexTeamsInput
-=======
     CallbackInput, RestInput, SocketIOInput, WebexTeamsInput
->>>>>>> 24cf447b
 ]  # type: List[InputChannel]
 
 # Mapping from a input channel name to its class to allow name based lookup.
