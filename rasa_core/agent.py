--- conflicted
+++ resolved
@@ -28,11 +28,8 @@
 from rasa_core.processor import MessageProcessor
 from rasa_core.tracker_store import InMemoryTrackerStore, TrackerStore
 from rasa_core.trackers import DialogueStateTracker
-<<<<<<< HEAD
 from rasa_nlu.utils import is_url
-=======
 from rasa_core.utils import EndpointConfig
->>>>>>> 1e00dae2
 
 logger = logging.getLogger(__name__)
 
@@ -58,16 +55,12 @@
             domain,  # type: Union[Text, Domain]
             policies=None,  # type: Union[PolicyEnsemble, List[Policy], None]
             interpreter=None,  # type: Union[NLI, Text, None]
-<<<<<<< HEAD
-            tracker_store=None,  # type: Optional[TrackerStore]
             model_server=None,  # type: Optional[Text]
             path=None,  # type: Optional[Text]
             action_factory=None,  # type: Optional[Text]
-            model_hash=None  # type: Optional[Text]
-=======
+            model_hash=None,  # type: Optional[Text]
             generator=None,  # type: Union[EndpointConfig, NLG]
             tracker_store=None  # type: Optional[TrackerStore]
->>>>>>> 1e00dae2
     ):
         # Initializing variables with the passed parameters.
         self.domain = self._create_domain(domain)
@@ -91,11 +84,8 @@
              interpreter=None,  # type: Union[NLI, Text, None]
              tracker_store=None,  # type: Optional[TrackerStore]
              action_factory=None,  # type: Optional[Text]
-<<<<<<< HEAD
-             model_server=None  # type: Optional[Text]
-=======
+             model_server=None,  # type: Optional[Text]
              generator=None  # type: Union[EndpointConfig, NLG]
->>>>>>> 1e00dae2
              ):
         # type: (...) -> Agent
         """Load a persisted model from the passed path."""
@@ -136,18 +126,15 @@
         domain.compare_with_specification(path)
         _tracker_store = cls.create_tracker_store(tracker_store, domain)
 
-<<<<<<< HEAD
         return cls(domain=domain,
                    policies=ensemble,
-                   interpreter=_interpreter,
-                   tracker_store=_tracker_store,
+                   interpreter=interpreter,
                    model_server=model_server,
                    path=path,
                    action_factory=action_factory,
-                   model_hash=_hash)
-=======
-        return cls(domain, ensemble, interpreter, generator, _tracker_store)
->>>>>>> 1e00dae2
+                   model_hash=_hash,
+                   generator=generator,
+                   tracker_store=_tracker_store)
 
     def handle_message(
             self,
@@ -442,13 +429,8 @@
         # creates a processor
         self._ensure_agent_is_prepared()
         return MessageProcessor(
-<<<<<<< HEAD
             self.interpreter, self.policy_ensemble, self.domain,
             self.tracker_store, message_preprocessor=preprocessor)
-=======
-                self.interpreter, self.policy_ensemble, self.domain,
-                self.tracker_store, self.nlg, message_preprocessor=preprocessor)
->>>>>>> 1e00dae2
 
     @staticmethod
     def _create_domain(domain):
