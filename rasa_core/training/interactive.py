import sys

import io
import logging
import numpy as np
import os
import requests
import textwrap
import uuid
from colorclass import Color
from flask import Flask, send_file, abort
from gevent.pywsgi import WSGIServer
from terminaltables import SingleTable, AsciiTable
from threading import Thread
from typing import Any, Text, Dict, List, Optional, Callable, Union, Tuple

from rasa_core import utils, server, events, constants
from rasa_core.actions.action import ACTION_LISTEN_NAME, default_action_names
from rasa_core.agent import Agent
from rasa_core.channels import UserMessage
from rasa_core.channels.channel import button_to_string, element_to_string
from rasa_core.constants import (
    DEFAULT_SERVER_PORT, DEFAULT_SERVER_URL, REQUESTED_SLOT)
from rasa_core.domain import Domain
from rasa_core.events import (
    Event, ActionExecuted, UserUttered, Restarted,
    BotUttered)
from rasa_core.interpreter import INTENT_MESSAGE_PREFIX
from rasa_core.trackers import EventVerbosity
from rasa_core.training import visualization
from rasa_core.training.structures import Story
from rasa_core.training.visualization import (
    visualize_neighborhood, VISUALIZATION_TEMPLATE_PATH)
from rasa_core.utils import EndpointConfig

import questionary
from questionary import Choice, Form, Question
from rasa_nlu.training_data import TrainingData
from rasa_nlu.training_data.formats import MarkdownWriter, MarkdownReader
# noinspection PyProtectedMember
from rasa_nlu.training_data.loading import load_data, _guess_format
from rasa_nlu.training_data.message import Message

try:
    FileNotFoundError
except NameError:
    FileNotFoundError = IOError

# WARNING: This command line UI is using an external library
# communicating with the shell - these functions are hard to test
# automatically. If you change anything in here, please make sure to
# run the interactive learning and check if your part of the "ui"
# still works.

logger = logging.getLogger(__name__)

MAX_VISUAL_HISTORY = 3

PATHS = {"stories": "data/stories.md",
         "nlu": "data/nlu.md",
         "backup": "data/nlu_interactive.md",
         "domain": "domain.yml"}

# choose other intent, making sure this doesn't clash with an existing intent
OTHER_INTENT = uuid.uuid4().hex
OTHER_ACTION = uuid.uuid4().hex


class RestartConversation(Exception):
    """Exception used to break out the flow and restart the conversation."""
    pass


class ForkTracker(Exception):
    """Exception used to break out the flow and fork at a previous step.

    The tracker will be reset to the selected point in the past and the
    conversation will continue from there."""
    pass


class UndoLastStep(Exception):
    """Exception used to break out the flow and undo the last step.

    The last step is either the most recent user message or the most
    recent action run by the bot."""
    pass


def _response_as_json(response: requests.Response) -> Dict[Text, Any]:
    """Convert a HTTP response to json, raise exception if response failed."""

    response.raise_for_status()

    if response.encoding is None:
        response.encoding = 'utf-8'

    return response.json()


def send_message(
    endpoint: EndpointConfig,
    sender_id: Text,
    message: Text,
    parse_data: Optional[Dict[Text, Any]] = None
) -> Dict[Text, Any]:
    """Send a user message to a conversation."""

    payload = {
        "sender": UserUttered.type_name,
        "message": message,
        "parse_data": parse_data
    }

    r = endpoint.request(json=payload,
                         method="post",
                         subpath="/conversations/{}/messages"
                                 "".format(sender_id))

    return _response_as_json(r)


def request_prediction(
    endpoint: EndpointConfig,
    sender_id: Text
) -> Dict[Text, Any]:
    """Request the next action prediction from core."""

    r = endpoint.request(method="post",
                         subpath="/conversations/{}/predict".format(sender_id))

    return _response_as_json(r)


def retrieve_domain(endpoint: EndpointConfig) -> Dict[Text, Any]:
    """Retrieve the domain from core."""

    r = endpoint.request(method="get",
                         subpath="/domain",
                         headers={"Accept": "application/json"})

    return _response_as_json(r)


def retrieve_tracker(
    endpoint: EndpointConfig,
    sender_id: Text,
    verbosity: EventVerbosity = EventVerbosity.ALL
) -> Dict[Text, Any]:
    """Retrieve a tracker from core."""

    path = "/conversations/{}/tracker?include_events={}".format(
        sender_id, verbosity.name)
    r = endpoint.request(method="get",
                         subpath=path,
                         headers={"Accept": "application/json"})

    return _response_as_json(r)


def send_action(
    endpoint: EndpointConfig,
    sender_id: Text,
    action_name: Text,
    policy: Optional[Text] = None,
    confidence: Optional[float] = None,
    is_new_action: bool = False
) -> Dict[Text, Any]:
    """Log an action to a conversation."""

    payload = ActionExecuted(action_name, policy, confidence).as_dict()

    subpath = "/conversations/{}/execute".format(sender_id)

    try:
        r = endpoint.request(json=payload,
                             method="post",
                             subpath=subpath)
        return _response_as_json(r)
    except requests.exceptions.HTTPError:
        if is_new_action:
            warning_questions = questionary.confirm(
                "WARNING: You have created a new action: '{}', "
                "which was not successfully executed. "
                "If this action does not return any events, "
                "you do not need to do anything. "
                "If this is a custom action which returns events, "
                "you are recommended to implement this action "
                "in your action server and try again."
                "".format(action_name))
            _ask_or_abort(warning_questions, sender_id, endpoint)

            payload = ActionExecuted(action_name).as_dict()

            return send_event(endpoint, sender_id, payload)
        else:
            logger.error("failed to execute action!")
            raise


def send_event(
    endpoint: EndpointConfig,
    sender_id: Text,
    evt: Dict[Text, Any]
) -> Dict[Text, Any]:
    """Log an event to a conversation."""

    subpath = "/conversations/{}/tracker/events".format(sender_id)

    r = endpoint.request(json=evt,
                         method="post",
                         subpath=subpath)

    return _response_as_json(r)


def replace_events(
    endpoint: EndpointConfig,
    sender_id: Text,
    evts: List[Dict[Text, Any]]
) -> Dict[Text, Any]:
    """Replace all the events of a conversation with the provided ones."""

    subpath = "/conversations/{}/tracker/events".format(sender_id)

    r = endpoint.request(json=evts,
                         method="put",
                         subpath=subpath)

    return _response_as_json(r)


def send_finetune(
    endpoint: EndpointConfig,
    evts: List[Dict[Text, Any]]
) -> Dict[Text, Any]:
    """Finetune a core model on the provided additional training samples."""

    r = endpoint.request(json=evts,
                         method="post",
                         subpath="/finetune")

    return _response_as_json(r)


def format_bot_output(
    message: Dict[Text, Any]
) -> Text:
    """Format a bot response to be displayed in the history table."""

    # First, add text to output
    output = message.get("text") or ""

    # Then, append all additional items
    data = message.get("data", {})
    if not data:
        return output

    if data.get("image"):
        output += "\nImage: " + data.get("image")

    if data.get("attachment"):
        output += "\nAttachment: " + data.get("attachment")

    if data.get("buttons"):
        output += "\nButtons:"
        for idx, button in enumerate(data.get("buttons")):
            button_str = button_to_string(button, idx)
            output += "\n" + button_str

    if data.get("elements"):
        output += "\nElements:"
        for idx, element in enumerate(data.get("elements")):
            element_str = element_to_string(element, idx)
            output += "\n" + element_str
    return output


def latest_user_message(
    evts: List[Dict[Text, Any]]
) -> Optional[Dict[Text, Any]]:
    """Return most recent user message."""

    for i, e in enumerate(reversed(evts)):
        if e.get("event") == UserUttered.type_name:
            return e
    return None


def all_events_before_latest_user_msg(
    evts: List[Dict[Text, Any]]
) -> List[Dict[Text, Any]]:
    """Return all events that happened before the most recent user message."""

    for i, e in enumerate(reversed(evts)):
        if e.get("event") == UserUttered.type_name:
            return evts[:-(i + 1)]
    return evts


def _ask_or_abort(
    questions: Union[Form, Question],
    sender_id: Text,
    endpoint: EndpointConfig,
    is_abort: Callable[[Dict[Text, Any]], bool] = lambda x: False
) -> Any:
    """Ask the user a question, if Ctrl-C is pressed provide user with menu."""

    should_retry = True
    answers = {}

    while should_retry:
        answers = questions.ask()
        if answers is None or is_abort(answers):
            should_retry = _ask_if_quit(sender_id, endpoint)
        else:
            should_retry = False
    return answers


def _selection_choices_from_intent_prediction(
    predictions: List[Dict[Text, Any]]
) -> List[Dict[Text, Text]]:
    """"Given a list of ML predictions create a UI choice list."""

    sorted_intents = sorted(predictions,
                            key=lambda k: (-k['confidence'], k['name']))

    choices = []
    for p in sorted_intents:
        name_with_confidence = "{:03.2f} {:40}".format(p.get("confidence"),
                                                       p.get("name"))
        choice = {
            "name": name_with_confidence,
            "value": p.get("name")
        }
        choices.append(choice)

    return choices


def _request_free_text_intent(
    sender_id: Text,
    endpoint: EndpointConfig
) -> Text:
    question = questionary.text("Please type the intent name")
    return _ask_or_abort(question, sender_id, endpoint)


def _request_free_text_action(
    sender_id: Text,
    endpoint: EndpointConfig
) -> Text:
    question = questionary.text("Please type the action name")
    return _ask_or_abort(question, sender_id, endpoint)


def _request_selection_from_intent_list(
    intent_list: List[Dict[Text, Text]],
    sender_id: Text,
    endpoint: EndpointConfig
) -> Text:
    question = questionary.select("What intent is it?", choices=intent_list)
    return _ask_or_abort(question, sender_id, endpoint)


def _request_fork_point_from_list(
    forks: List[Dict[Text, Text]],
    sender_id: Text,
    endpoint: EndpointConfig
) -> Text:
    question = questionary.select(
        "Before which user message do you want to fork?",
        choices=forks)
    return _ask_or_abort(question, sender_id, endpoint)


def _request_fork_from_user(
    sender_id,
    endpoint
) -> Optional[List[Dict[Text, Any]]]:
    """Take in a conversation and ask at which point to fork the conversation.

    Returns the list of events that should be kept. Forking means, the
    conversation will be reset and continued from this previous point."""

    tracker = retrieve_tracker(endpoint, sender_id,
                               EventVerbosity.AFTER_RESTART)

    choices = []
    for i, e in enumerate(tracker.get("events", [])):
        if e.get("event") == UserUttered.type_name:
            choices.append({"name": e.get("text"), "value": i})

    fork_idx = _request_fork_point_from_list(list(reversed(choices)),
                                             sender_id,
                                             endpoint)

    if fork_idx is not None:
        return tracker.get("events", [])[:int(fork_idx)]
    else:
        return None


def _request_intent_from_user(
    latest_message,
    intents,
    sender_id,
    endpoint
) -> Dict[Text, Any]:
    """Take in latest message and ask which intent it should have been.

    Returns the intent dict that has been selected by the user."""

    predictions = latest_message.get("parse_data",
                                     {}).get("intent_ranking", [])

    predicted_intents = {p["name"] for p in predictions}

    for i in intents:
        if i not in predicted_intents:
            predictions.append({"name": i, "confidence": 0.0})

    # convert intents to ui list and add <other> as a free text alternative
    choices = ([{"name": "<create_new_intent>", "value": OTHER_INTENT}] +
               _selection_choices_from_intent_prediction(predictions))

    intent_name = _request_selection_from_intent_list(choices,
                                                      sender_id,
                                                      endpoint)

    if intent_name == OTHER_INTENT:
        intent_name = _request_free_text_intent(sender_id, endpoint)
        return {"name": intent_name, "confidence": 1.0}
    # returns the selected intent with the original probability value
    return next((x for x in predictions if x["name"] == intent_name), None)


def _print_history(sender_id: Text, endpoint: EndpointConfig) -> None:
    """Print information about the conversation for the user."""

    tracker_dump = retrieve_tracker(endpoint, sender_id,
                                    EventVerbosity.AFTER_RESTART)
    evts = tracker_dump.get("events", [])

    table = _chat_history_table(evts)
    slot_strs = _slot_history(tracker_dump)

    print("------")
    print("Chat History\n")
    print(table)

    if slot_strs:
        print("\n")
        print("Current slots: \n\t{}\n".format(", ".join(slot_strs)))

    print("------")


def _chat_history_table(evts: List[Dict[Text, Any]]) -> Text:
    """Create a table containing bot and user messages.

    Also includes additional information, like any events and
    prediction probabilities."""

    def wrap(txt, max_width):
        return "\n".join(textwrap.wrap(txt, max_width,
                                       replace_whitespace=False))

    def colored(txt, color):
        return "{" + color + "}" + txt + "{/" + color + "}"

    def format_user_msg(user_evt, max_width):
        _parsed = user_evt.get('parse_data', {})
        _intent = _parsed.get('intent', {}).get("name")
        _confidence = _parsed.get('intent', {}).get("confidence", 1.0)
        _md = _as_md_message(_parsed)

        _lines = [
            colored(wrap(_md, max_width), "hired"),
            "intent: {} {:03.2f}".format(_intent, _confidence)
        ]
        return "\n".join(_lines)

    def bot_width(_table: AsciiTable) -> int:
        return _table.column_max_width(1)

    def user_width(_table: AsciiTable) -> int:
        return _table.column_max_width(3)

    def add_bot_cell(data, cell):
        data.append([len(data), Color(cell), "", ""])

    def add_user_cell(data, cell):
        data.append([len(data), "", "", Color(cell)])

    # prints the historical interactions between the bot and the user,
    # to help with correctly identifying the action
    table_data = [
        ["#  ",
         Color(colored('Bot      ', 'autoblue')),
         "  ",
         Color(colored('You       ', 'hired'))],
    ]

    table = SingleTable(table_data, 'Chat History')

    bot_column = []
    for idx, evt in enumerate(evts):
        if evt.get("event") == ActionExecuted.type_name:
            bot_column.append(colored(evt['name'], 'autocyan'))
            if evt['confidence'] is not None:
                bot_column[-1] += (
                    colored(" {:03.2f}".format(evt['confidence']), 'autowhite'))

        elif evt.get("event") == UserUttered.type_name:
            if bot_column:
                text = "\n".join(bot_column)
                add_bot_cell(table_data, text)
                bot_column = []

            msg = format_user_msg(evt, user_width(table))
            add_user_cell(table_data, msg)

        elif evt.get("event") == BotUttered.type_name:
            wrapped = wrap(format_bot_output(evt), bot_width(table))
            bot_column.append(colored(wrapped, 'autoblue'))

        else:
            e = Event.from_parameters(evt)
            if e.as_story_string():
                bot_column.append(wrap(e.as_story_string(), bot_width(table)))

    if bot_column:
        text = "\n".join(bot_column)
        add_bot_cell(table_data, text)

    table.inner_heading_row_border = False
    table.inner_row_border = True
    table.inner_column_border = False
    table.outer_border = False
    table.justify_columns = {0: 'left', 1: 'left', 2: 'center', 3: 'right'}

    return table.table


def _slot_history(tracker_dump: Dict[Text, Any]) -> List[Text]:
    """Create an array of slot representations to be displayed."""

    slot_strs = []
    for k, s in tracker_dump.get("slots").items():
        colored_value = utils.wrap_with_color(str(s),
                                              utils.bcolors.WARNING)
        slot_strs.append("{}: {}".format(k, colored_value))
    return slot_strs


def _ask_if_quit(sender_id: Text, endpoint: EndpointConfig) -> bool:
    """Display the exit menu.

    Return `True` if the previous question should be retried."""

    answer = questionary.select(
        message="Do you want to stop?",
        choices=[Choice("Continue", "continue"),
                 Choice("Undo Last", "undo"),
                 Choice("Fork", "fork"),
                 Choice("Start Fresh", "restart"),
                 Choice("Export & Quit", "quit")]).ask()

    if not answer or answer == "quit":
        # this is also the default answer if the user presses Ctrl-C
        story_path, nlu_path, domain_path = _request_export_info()

        tracker = retrieve_tracker(endpoint, sender_id)
        evts = tracker.get("events", [])

        _write_stories_to_file(story_path, evts)
        _write_nlu_to_file(nlu_path, evts)
        _write_domain_to_file(domain_path, evts, endpoint)

        logger.info("Successfully wrote stories and NLU data")
        sys.exit()
    elif answer == "continue":
        # in this case we will just return, and the original
        # question will get asked again
        return True
    elif answer == "undo":
        raise UndoLastStep()
    elif answer == "fork":
        raise ForkTracker()
    elif answer == "restart":
        raise RestartConversation()


def _request_action_from_user(
    predictions: List[Dict[Text, Any]],
    sender_id: Text, endpoint: EndpointConfig
) -> (Text, bool):
    """Ask the user to correct an action prediction."""

    _print_history(sender_id, endpoint)

    sorted_actions = sorted(predictions,
                            key=lambda k: (-k['score'], k['action']))

    choices = [{"name": "{:03.2f} {:40}".format(a.get("score"),
                                                a.get("action")),
                "value": a.get("action")}
               for a in sorted_actions]

    choices = [{"name": "<create new action>", "value": OTHER_ACTION}] + choices
    question = questionary.select("What is the next action of the bot?",
                                  choices)

    action_name = _ask_or_abort(question, sender_id, endpoint)
    is_new_action = action_name == OTHER_ACTION

    if is_new_action:
        action_name = _request_free_text_action(sender_id, endpoint)
    print("Thanks! The bot will now run {}.\n".format(action_name))
    return action_name, is_new_action


def _request_export_info() -> Tuple[Text, Text, Text]:
    """Request file path and export stories & nlu data to that path"""

    # export training data and quit
    questions = questionary.form(
        export_stories=questionary.text(
            message="Export stories to (if file exists, this "
                    "will append the stories)",
            default=PATHS["stories"]),
        export_nlu=questionary.text(
            message="Export NLU data to (if file exists, this will "
                    "merge learned data with previous training examples)",
            default=PATHS["nlu"]),
        export_domain=questionary.text(
            message="Export domain file to (if file exists, this "
                    "will be overwritten)",
            default=PATHS["domain"]),
    )

    answers = questions.ask()
    if not answers:
        sys.exit()

    return (answers["export_stories"],
            answers["export_nlu"],
            answers["export_domain"])


def _split_conversation_at_restarts(
    evts: List[Dict[Text, Any]]
) -> List[List[Dict[Text, Any]]]:
    """Split a conversation at restart events.

    Returns an array of event lists, without the restart events."""

    sub_conversations = []
    current = []
    for e in evts:
        if e.get("event") == "restart":
            if current:
                sub_conversations.append(current)
            current = []
        else:
            current.append(e)

    if current:
        sub_conversations.append(current)

    return sub_conversations


def _collect_messages(evts: List[Dict[Text, Any]]) -> List[Message]:
    """Collect the message text and parsed data from the UserMessage events
    into a list"""

    msgs = []

    for evt in evts:
        if evt.get("event") == UserUttered.type_name:
            data = evt.get("parse_data")
            msg = Message.build(data["text"], data["intent"]["name"],
                                data["entities"])
            msgs.append(msg)

    return msgs


def _collect_actions(evts: List[Dict[Text, Any]]) -> List[Dict[Text, Any]]:
    """Collect all the `ActionExecuted` events into a list."""

    return [evt
            for evt in evts
            if evt.get("event") == ActionExecuted.type_name]


def _write_stories_to_file(
    export_story_path: Text,
    evts: List[Dict[Text, Any]]
) -> None:
    """Write the conversation of the sender_id to the file paths."""

    sub_conversations = _split_conversation_at_restarts(evts)

    with io.open(export_story_path, 'a', encoding="utf-8") as f:
        for conversation in sub_conversations:
            parsed_events = events.deserialise_events(conversation)
            s = Story.from_events(parsed_events)
            f.write(s.as_story_string(flat=True) + "\n")


def _write_nlu_to_file(
    export_nlu_path: Text,
    evts: List[Dict[Text, Any]]
) -> None:
    """Write the nlu data of the sender_id to the file paths."""

    msgs = _collect_messages(evts)

    # noinspection PyBroadException
    try:
        previous_examples = load_data(export_nlu_path)

    except Exception:
        export_nlu_path = questionary.text(
            message="Could not load existing NLU data, please "
                    "specify where to store NLU data learned in "
                    "this session (this will overwrite any "
                    "existing file)",
            default=PATHS["backup"]).ask()

        if export_nlu_path is None:
            return

        previous_examples = TrainingData()

    nlu_data = previous_examples.merge(TrainingData(msgs))

    with io.open(export_nlu_path, 'w', encoding="utf-8") as f:
        if _guess_format(export_nlu_path) in {"md", "unk"}:
            f.write(nlu_data.as_markdown())
        else:
            f.write(nlu_data.as_json())


def _entities_from_messages(messages):
    """Return all entities that occur in atleast one of the messages."""
    return list({e["entity"]
                 for m in messages
                 for e in m.data.get("entities", [])})


def _intents_from_messages(messages):
    """Return all intents that occur in at least one of the messages."""

    # set of distinct intents
    intents = {m.data["intent"]
               for m in messages
               if "intent" in m.data}

    return [{i: {"use_entities": True}} for i in intents]


def _write_domain_to_file(
    domain_path: Text,
    evts: List[Dict[Text, Any]],
    endpoint: EndpointConfig
) -> None:
    """Write an updated domain file to the file path."""

    domain = retrieve_domain(endpoint)
    old_domain = Domain.from_dict(domain)

    messages = _collect_messages(evts)
    actions = _collect_actions(evts)

    domain_dict = dict.fromkeys(domain.keys(), [])

    # TODO for now there is no way to distinguish between action and form
    domain_dict["forms"] = []
    domain_dict["intents"] = _intents_from_messages(messages)
    domain_dict["entities"] = _entities_from_messages(messages)
    # do not automatically add default actions to the domain dict
    domain_dict["actions"] = list({e["name"]
                                   for e in actions
                                   if e["name"] not in default_action_names()})

    new_domain = Domain.from_dict(domain_dict)

    old_domain.merge(new_domain).persist_clean(domain_path)


def _predict_till_next_listen(endpoint: EndpointConfig,
                              sender_id: Text,
                              finetune: bool,
                              sender_ids: List[Text],
                              plot_file: Optional[Text]
                              ) -> None:
    """Predict and validate actions until we need to wait for a user msg."""

    listen = False
    while not listen:
        response = request_prediction(endpoint, sender_id)
        predictions = response.get("scores")
        probabilities = [prediction["score"] for prediction in predictions]
        pred_out = int(np.argmax(probabilities))
        action_name = predictions[pred_out].get("action")
        policy = response.get("policy")
        confidence = response.get("confidence")

        _print_history(sender_id, endpoint)
        _plot_trackers(sender_ids, plot_file, endpoint,
                       unconfirmed=[ActionExecuted(action_name)])

        listen = _validate_action(action_name, policy, confidence,
                                  predictions, endpoint, sender_id,
                                  finetune=finetune)

        _plot_trackers(sender_ids, plot_file, endpoint)


def _correct_wrong_nlu(corrected_nlu: Dict[Text, Any],
                       evts: List[Dict[Text, Any]],
                       endpoint: EndpointConfig,
                       sender_id: Text
                       ) -> None:
    """A wrong NLU prediction got corrected, update core's tracker."""

    latest_message = latest_user_message(evts)
    corrected_events = all_events_before_latest_user_msg(evts)

    latest_message["parse_data"] = corrected_nlu

    replace_events(endpoint, sender_id, corrected_events)

    send_message(endpoint, sender_id, latest_message.get("text"),
                 latest_message.get("parse_data"))


def _correct_wrong_action(corrected_action: Text,
                          endpoint: EndpointConfig,
                          sender_id: Text,
                          finetune: bool = False,
                          is_new_action: bool = False
                          ) -> None:
    """A wrong action prediction got corrected, update core's tracker."""

    response = send_action(endpoint,
                           sender_id,
                           corrected_action,
                           is_new_action=is_new_action)

    if finetune:
        send_finetune(endpoint,
                      response.get("tracker", {}).get("events", []))


def _form_is_rejected(action_name, tracker):
    """Check if the form got rejected with the most recent action name."""
    return (tracker.get('active_form', {}).get('name') and
            action_name != tracker['active_form']['name'] and
            action_name != ACTION_LISTEN_NAME)


def _form_is_restored(action_name, tracker):
    """Check whether the form is called again after it was rejected."""
    return (tracker.get('active_form', {}).get('rejected') and
            tracker.get('latest_action_name') == ACTION_LISTEN_NAME and
            action_name == tracker.get('active_form', {}).get('name'))


def _confirm_form_validation(action_name, tracker, endpoint, sender_id):
    """Ask a user whether an input for a form should be validated.

    Previous to this call, the active form was chosen after it was rejected."""

    requested_slot = tracker.get("slots", {}).get(REQUESTED_SLOT)

    validation_questions = questionary.confirm(
        "Should '{}' validate user input to fill "
        "the slot '{}'?".format(action_name, requested_slot))
    form_answers = _ask_or_abort(validation_questions, sender_id, endpoint)

    if not form_answers["validation"]:
        # notify form action to skip validation
        send_event(endpoint, sender_id,
                   {"event": "form_validation", "validate": False})

    elif not tracker.get('active_form', {}).get('validate'):
        # handle contradiction with learned behaviour
        warning_question = questionary.confirm(
            "ERROR: FormPolicy predicted no form validation "
            "based on previous training stories. "
            "Make sure to remove contradictory stories "
            "from training data. "
            "Otherwise predicting no form validation "
            "will not work as expected.")

        _ask_or_abort(warning_question, sender_id, endpoint)
        # notify form action to validate an input
        send_event(endpoint, sender_id,
                   {"event": "form_validation", "validate": True})


def _validate_action(action_name: Text,
                     policy: Text,
                     confidence: float,
                     predictions: List[Dict[Text, Any]],
                     endpoint: EndpointConfig,
                     sender_id: Text,
                     finetune: bool = False
                     ) -> bool:
    """Query the user to validate if an action prediction is correct.

    Returns `True` if the prediction is correct, `False` otherwise."""

    question = questionary.confirm(
        "The bot wants to run '{}', correct?".format(action_name))

    is_correct = _ask_or_abort(question, sender_id, endpoint)

    if not is_correct:
        action_name, is_new_action = _request_action_from_user(
            predictions, sender_id, endpoint)
    else:
        is_new_action = False

    tracker = retrieve_tracker(endpoint, sender_id,
                               EventVerbosity.AFTER_RESTART)

    if _form_is_rejected(action_name, tracker):
        # notify the tracker that form was rejected
        send_event(endpoint, sender_id,
                   {"event": "action_execution_rejected",
                    "name": tracker['active_form']['name']})

    elif _form_is_restored(action_name, tracker):
        _confirm_form_validation(action_name, tracker, endpoint, sender_id)

    if not is_correct:
        _correct_wrong_action(action_name, endpoint, sender_id,
                              finetune=finetune,
                              is_new_action=is_new_action)
    else:
        send_action(endpoint, sender_id, action_name, policy, confidence)

    return action_name == ACTION_LISTEN_NAME


def _as_md_message(parse_data: Dict[Text, Any]) -> Text:
    """Display the parse data of a message in markdown format."""

    if parse_data.get("text", "").startswith(INTENT_MESSAGE_PREFIX):
        return parse_data.get("text")

    if not parse_data.get("entities"):
        parse_data["entities"] = []
    # noinspection PyProtectedMember
    return MarkdownWriter()._generate_message_md(parse_data)


def _validate_user_regex(latest_message: Dict[Text, Any],
                         intents: List[Text]) -> bool:
    """Validate if a users message input is correct.

    This assumes the user entered an intent directly, e.g. using
    `/greet`. Return `True` if the intent is a known one."""

    parse_data = latest_message.get("parse_data", {})
    intent = parse_data.get("intent", {}).get("name")

    if intent in intents:
        return True
    else:
        return False


def _validate_user_text(latest_message: Dict[Text, Any],
                        endpoint: EndpointConfig, sender_id: Text) -> bool:
    """Validate a user message input as free text.

    This assumes the user message is a text message (so NOT `/greet`)."""

    parse_data = latest_message.get("parse_data", {})
    text = _as_md_message(parse_data)
    intent = parse_data.get("intent", {}).get("name")

<<<<<<< HEAD
    question = questionary.confirm(
        "Is the NLU classification for '{}' with intent '{}' correct?"
        "".format(entities, intent))

    return _ask_or_abort(question, sender_id, endpoint)
=======
    if intent is None:
        print("The NLU classification for '{}' returned '{}'"
              "".format(text, intent))
        return False
    else:
        q = ("Is the NLU classification for '{}' with intent "
             "'{}' correct?".format(text, intent))

        questions = [
            {
                "type": "confirm",
                "name": "nlu",
                "message": q,
            }
        ]
        answers = _ask_questions(questions, sender_id, endpoint)
        return answers["nlu"]
>>>>>>> a7cfe010


def _validate_nlu(intents: List[Text],
                  endpoint: EndpointConfig,
                  sender_id: Text) -> None:
    """Validate if a user message, either text or intent is correct.

    If the prediction of the latest user message is incorrect,
    the tracker will be corrected with the correct intent / entities."""

    tracker = retrieve_tracker(endpoint, sender_id,
                               EventVerbosity.AFTER_RESTART)

    latest_message = latest_user_message(tracker.get("events", []))

    if latest_message.get("text").startswith(INTENT_MESSAGE_PREFIX):
        valid = _validate_user_regex(latest_message, intents)
    else:
        valid = _validate_user_text(latest_message, endpoint, sender_id)

    if not valid:
        corrected_intent = _request_intent_from_user(latest_message, intents,
                                                     sender_id, endpoint)
        evts = tracker.get("events", [])

        entities = _correct_entities(latest_message, endpoint, sender_id)
        corrected_nlu = {
            "intent": corrected_intent,
            "entities": entities,
            "text": latest_message.get("text")
        }

        _correct_wrong_nlu(corrected_nlu, evts, endpoint, sender_id)


def _correct_entities(latest_message: Dict[Text, Any],
                      endpoint: EndpointConfig,
                      sender_id: Text) -> Dict[Text, Any]:
    """Validate the entities of a user message.

    Returns the corrected entities"""

    entity_str = _as_md_message(latest_message.get("parse_data", {}))
    question = questionary.text(
        "Please mark the entities using [value](type) notation",
        default=entity_str)

    annotation = _ask_or_abort(question, sender_id, endpoint)
    # noinspection PyProtectedMember
    parsed = MarkdownReader()._parse_training_example(annotation)
    return parsed.get("entities", [])


def _enter_user_message(sender_id: Text,
                        endpoint: EndpointConfig) -> None:
    """Request a new message from the user."""

    question = questionary.text("Next user input (Ctr-c to abort):")

    message = _ask_or_abort(question, sender_id, endpoint,
                            lambda a: not a)

    if message == constants.USER_INTENT_RESTART:
        raise RestartConversation()

    send_message(endpoint, sender_id, message)


def is_listening_for_message(sender_id: Text,
                             endpoint: EndpointConfig) -> bool:
    """Check if the conversation is in need for a user message."""

    tracker = retrieve_tracker(endpoint, sender_id, EventVerbosity.APPLIED)

    for i, e in enumerate(reversed(tracker.get("events", []))):
        if e.get("event") == UserUttered.type_name:
            return False
        elif e.get("event") == ActionExecuted.type_name:
            return e.get("name") == ACTION_LISTEN_NAME
    return False


def _undo_latest(sender_id: Text,
                 endpoint: EndpointConfig) -> None:
    """Undo either the latest bot action or user message, whatever is last."""

    tracker = retrieve_tracker(endpoint, sender_id, EventVerbosity.ALL)

    cutoff_index = None
    for i, e in enumerate(reversed(tracker.get("events", []))):
        if e.get("event") in {ActionExecuted.type_name, UserUttered.type_name}:
            cutoff_index = i
            break
        elif e.get("event") == Restarted.type_name:
            break

    if cutoff_index is not None:
        events_to_keep = tracker["events"][:-(cutoff_index + 1)]

        # reset the events of the conversation to the events before
        # the most recent bot or user event
        replace_events(endpoint, sender_id, events_to_keep)


def _fetch_events(sender_ids: List[Union[Text, List[Event]]],
                  endpoint: EndpointConfig
                  ) -> List[List[Event]]:
    """Retrieve all event trackers from the endpoint for all sender ids."""

    event_sequences = []
    for sender_id in sender_ids:
        if isinstance(sender_id, str):
            tracker = retrieve_tracker(endpoint, sender_id)
            evts = tracker.get("events", [])

            for conversation in _split_conversation_at_restarts(evts):
                parsed_events = events.deserialise_events(conversation)
                event_sequences.append(parsed_events)
        else:
            event_sequences.append(sender_id)
    return event_sequences


def _plot_trackers(sender_ids: List[Union[Text, List[Event]]],
                   output_file: Optional[Text],
                   endpoint: EndpointConfig,
                   unconfirmed: Optional[List[Event]] = None
                   ):
    """Create a plot of the trackers of the passed sender ids.

    This assumes that the last sender id is the conversation we are currently
    working on. If there are events that are not part of this active tracker
    yet, they can be passed as part of `unconfirmed`. They will be appended
    to the currently active conversation."""

    if not output_file or not sender_ids:
        # if there is no output file provided, we are going to skip plotting
        # same happens if there are no sender ids
        return None

    event_sequences = _fetch_events(sender_ids, endpoint)

    if unconfirmed:
        event_sequences[-1].extend(unconfirmed)

    graph = visualize_neighborhood(event_sequences[-1],
                                   event_sequences,
                                   output_file=None,
                                   max_history=2)

    from networkx.drawing.nx_pydot import write_dot
    write_dot(graph, output_file)


def _print_help(skip_visualization: bool) -> None:
    """Print some initial help message for the user."""

    if not skip_visualization:
        visualization_help = "Visualisation at {}/visualization.html." \
                             "".format(DEFAULT_SERVER_URL)
    else:
        visualization_help = ""

    utils.print_color("Bot loaded. {}\n"
                      "Type a message and press enter "
                      "(press 'Ctr-c' to exit). "
                      "".format(visualization_help), utils.bcolors.OKGREEN)


def record_messages(endpoint: EndpointConfig,
                    sender_id: Text = UserMessage.DEFAULT_SENDER_ID,
                    max_message_limit: Optional[int] = None,
                    on_finish: Optional[Callable[[], None]] = None,
                    finetune: bool = False,
                    stories: Optional[Text] = None,
                    skip_visualization: bool = False
                    ):
    """Read messages from the command line and print bot responses."""

    from rasa_core import training

    try:
        _print_help(skip_visualization)

        try:
            domain = retrieve_domain(endpoint)
        except requests.exceptions.ConnectionError:
            logger.exception("Failed to connect to rasa core server at '{}'. "
                             "Is the server running?".format(endpoint.url))
            return

        trackers = training.load_data(stories, Domain.from_dict(domain),
                                      augmentation_factor=0,
                                      use_story_concatenation=False,
                                      )

        intents = [next(iter(i)) for i in (domain.get("intents") or [])]

        num_messages = 0
        sender_ids = [t.events for t in trackers] + [sender_id]

        if not skip_visualization:
            plot_file = "story_graph.dot"
            _plot_trackers(sender_ids, plot_file, endpoint)
        else:
            plot_file = None

        while not utils.is_limit_reached(num_messages, max_message_limit):
            try:
                if is_listening_for_message(sender_id, endpoint):
                    _enter_user_message(sender_id, endpoint)
                    _validate_nlu(intents, endpoint, sender_id)
                _predict_till_next_listen(endpoint, sender_id,
                                          finetune, sender_ids, plot_file)

                num_messages += 1
            except RestartConversation:
                send_event(endpoint, sender_id,
                           Restarted().as_dict())

                send_event(endpoint, sender_id,
                           ActionExecuted(ACTION_LISTEN_NAME).as_dict())

                logger.info("Restarted conversation, starting a new one.")
            except UndoLastStep:
                _undo_latest(sender_id, endpoint)
                _print_history(sender_id, endpoint)
            except ForkTracker:
                _print_history(sender_id, endpoint)

                evts = _request_fork_from_user(sender_id, endpoint)
                sender_id = uuid.uuid4().hex

                if evts is not None:
                    replace_events(endpoint, sender_id, evts)
                    sender_ids.append(sender_id)
                    _print_history(sender_id, endpoint)
                    _plot_trackers(sender_ids, plot_file, endpoint)

    except Exception:
        logger.exception("An exception occurred while recording messages.")
        raise
    finally:
        if on_finish:
            on_finish()


def _start_interactive_learning_io(endpoint: EndpointConfig,
                                   stories: Text,
                                   on_finish: Callable[[], None],
                                   finetune: bool = False,
                                   skip_visualization: bool = False) -> None:
    """Start the interactive learning message recording in a separate thread.
    """
    p = Thread(target=record_messages,
               kwargs={
                   "endpoint": endpoint,
                   "on_finish": on_finish,
                   "stories": stories,
                   "finetune": finetune,
                   "skip_visualization": skip_visualization,
                   "sender_id": uuid.uuid4().hex})
    p.setDaemon(True)
    p.start()


def _serve_application(app: Flask, stories: Text,
                       finetune: bool = False,
                       serve_forever: bool = True,
                       skip_visualization: bool = False) -> WSGIServer:
    """Start a core server and attach the interactive learning IO."""

    if not skip_visualization:
        _add_visualization_routes(app, "story_graph.dot")

    http_server = WSGIServer(('0.0.0.0', DEFAULT_SERVER_PORT), app, log=None)
    logger.info("Rasa Core server is up and running on "
                "{}".format(DEFAULT_SERVER_URL))
    http_server.start()

    endpoint = EndpointConfig(url=DEFAULT_SERVER_URL)
    _start_interactive_learning_io(endpoint, stories,
                                   http_server.stop,
                                   finetune=finetune,
                                   skip_visualization=skip_visualization)

    if serve_forever:
        try:
            http_server.serve_forever()
        except Exception as exc:
            logger.exception(exc)

    return http_server


def _add_visualization_routes(app: Flask, image_path: Text = None) -> None:
    """Add routes to serve the conversation visualization files."""

    @app.route(VISUALIZATION_TEMPLATE_PATH, methods=["GET"])
    def visualisation_html():
        return send_file(visualization.visualization_html_path())

    @app.route("/visualization.dot", methods=["GET"])
    def visualisation_png():
        try:
            response = send_file(os.path.abspath(image_path))
            response.headers['Cache-Control'] = "no-cache"
            return response
        except FileNotFoundError:
            abort(404)


def run_interactive_learning(agent: Agent,
                             stories: Text = None,
                             finetune: bool = False,
                             serve_forever: bool = True,
                             skip_visualization: bool = False) -> WSGIServer:
    """Start the interactive learning with the model of the agent."""

    app = server.create_app(agent)

    return _serve_application(app, stories, finetune,
                              serve_forever, skip_visualization)<|MERGE_RESOLUTION|>--- conflicted
+++ resolved
@@ -988,31 +988,16 @@
     text = _as_md_message(parse_data)
     intent = parse_data.get("intent", {}).get("name")
 
-<<<<<<< HEAD
-    question = questionary.confirm(
-        "Is the NLU classification for '{}' with intent '{}' correct?"
-        "".format(entities, intent))
-
-    return _ask_or_abort(question, sender_id, endpoint)
-=======
     if intent is None:
         print("The NLU classification for '{}' returned '{}'"
               "".format(text, intent))
         return False
     else:
-        q = ("Is the NLU classification for '{}' with intent "
-             "'{}' correct?".format(text, intent))
-
-        questions = [
-            {
-                "type": "confirm",
-                "name": "nlu",
-                "message": q,
-            }
-        ]
-        answers = _ask_questions(questions, sender_id, endpoint)
-        return answers["nlu"]
->>>>>>> a7cfe010
+        question = questionary.confirm(
+            "Is the NLU classification for '{}' with intent '{}' correct?"
+            "".format(text, intent))
+
+        return _ask_or_abort(question, sender_id, endpoint)
 
 
 def _validate_nlu(intents: List[Text],
