--- conflicted
+++ resolved
@@ -9,11 +9,7 @@
 jobs:
   run_script_and_tag_nightly_release:
     name: Run release script and tag a new nightly release
-<<<<<<< HEAD
-    runs-on: ubuntu-20.04
-=======
     runs-on: ubuntu-22.04
->>>>>>> e66a29ec
     outputs:
       tag_name: ${{ steps.set_tagname.outputs.tag_name }}
 
@@ -54,11 +50,7 @@
 
   deploy:
     name: Deploy to PyPI
-<<<<<<< HEAD
-    runs-on: ubuntu-20.04
-=======
     runs-on: ubuntu-22.04
->>>>>>> e66a29ec
 
     # deploy will only be run when there is a tag available
     needs: run_script_and_tag_nightly_release  # only run after all other stages succeeded
