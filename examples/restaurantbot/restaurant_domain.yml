slots:
  cuisine:
    type: text
  people:
    type: text
  location:
    type: text
  price:
    type: text
  info:
    type: text
  matches:
    type: unfeaturized

entities:
- location
- info
- people
- price
- cuisine

intents:
 - greet
 - affirm
 - deny
 - inform
 - thankyou
 - request_info

templates:
  utter_greet:
    - "hey there!"
  utter_goodbye:
    - "goodbye :("
    - "Bye-bye"
  utter_default:
    - "default message"
  utter_ack_dosearch:
    - "ok let me see what I can find"
  utter_ack_findalternatives:
    - "ok let me see what else there is"
  utter_ack_makereservation:
    - text: "ok making a reservation for restaurant (price={price} cuisine={cuisine}) in location={location} for count={people}? "
      buttons:
        - title: "thank you"
          payload: "thank you"
  utter_ask_cuisine:
    - "what kind of cuisine would you like?"
  utter_ask_howcanhelp:
    - "how can I help you?"
  utter_ask_location:
    - "where?"
<<<<<<< HEAD
  utter_ask_moreupdates:
    - "if you'd like to modify anything else, please tell me what"
=======
  utter_ask_moreupdates: 
    - "if you'd like to modify anything else, please tell me what. This is what I currently have: {location} (price: {price}, cuisine: {cuisine}) for {people} people."
>>>>>>> 0d0c2f9d
  utter_ask_numpeople:
    - "for how many people?"
  utter_ask_price:
    - text: "in which price range?"
      buttons:
      - title: "cheap"
        payload: "cheap"
      - title: "expensive"
        payload: "expensive"
  utter_on_it:
    - "I'm on it"

actions:
- utter_greet
- utter_goodbye
- utter_default
- utter_ack_dosearch
- utter_ack_findalternatives
- utter_ack_makereservation
- utter_ask_cuisine
- utter_ask_howcanhelp
- utter_ask_location
- utter_ask_moreupdates
- utter_ask_numpeople
- utter_ask_price
- utter_on_it
- action_search_restaurants
- action_suggest<|MERGE_RESOLUTION|>--- conflicted
+++ resolved
@@ -50,13 +50,8 @@
     - "how can I help you?"
   utter_ask_location:
     - "where?"
-<<<<<<< HEAD
-  utter_ask_moreupdates:
-    - "if you'd like to modify anything else, please tell me what"
-=======
   utter_ask_moreupdates: 
     - "if you'd like to modify anything else, please tell me what. This is what I currently have: {location} (price: {price}, cuisine: {cuisine}) for {people} people."
->>>>>>> 0d0c2f9d
   utter_ask_numpeople:
     - "for how many people?"
   utter_ask_price:
