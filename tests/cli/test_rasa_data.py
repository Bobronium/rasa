import argparse
import os
from pathlib import Path
from unittest.mock import Mock
import pytest
from collections import namedtuple
from typing import Callable, Text

from _pytest.fixtures import FixtureRequest
from _pytest.monkeypatch import MonkeyPatch
from _pytest.pytester import RunResult
from rasa.cli import data
from rasa.shared.constants import LATEST_TRAINING_DATA_FORMAT_VERSION
from rasa.shared.importers.importer import TrainingDataImporter
from rasa.shared.nlu.training_data.formats import RasaYAMLReader
from rasa.validator import Validator
import rasa.shared.utils.io


def test_data_split_nlu(run_in_simple_project: Callable[..., RunResult]):
    responses_yml = (
        "responses:\n"
        "  chitchat/ask_name:\n"
        "  - text: my name is Sara, Rasa's documentation bot!\n"
        "  chitchat/ask_weather:\n"
        "  - text: the weather is great!\n"
    )

    with open("data/responses.yml", "w") as f:
        f.write(responses_yml)

    run_in_simple_project(
        "data",
        "split",
        "nlu",
        "-u",
        "data/nlu.yml",
        "--training-fraction",
        "0.75",
        "--random-seed",
        "12345",
    )

    folder = Path("train_test_split")
    assert folder.exists()

    nlu_files = [folder / "test_data.yml", folder / "training_data.yml"]
    nlg_files = [folder / "nlg_test_data.yml", folder / "nlg_training_data.yml"]
    for yml_file in nlu_files:
        assert yml_file.exists(), f"{yml_file} file does not exist"
        nlu_data = rasa.shared.utils.io.read_yaml_file(yml_file)
        assert "version" in nlu_data
        assert nlu_data.get("nlu")

    for yml_file in nlg_files:
        assert yml_file.exists(), f"{yml_file} file does not exist"


def test_data_convert_nlu_json(run_in_simple_project: Callable[..., RunResult]):
<<<<<<< HEAD
    run_in_simple_project(
=======
    result = run_in_simple_project(
>>>>>>> f9cc3297
        "data",
        "convert",
        "nlu",
        "--data",
        "data/nlu.yml",
        "--out",
        "out_nlu_data.json",
        "-f",
        "json",
    )

    assert "NLU data in Rasa JSON format is deprecated" in str(result.stderr)
    assert os.path.exists("out_nlu_data.json")


def test_data_convert_nlu_yml(
    run: Callable[..., RunResult], tmp_path: Path, request: FixtureRequest
):

    target_file = tmp_path / "out.yml"

    # The request rootdir is required as the `testdir` fixture in `run` changes the
    # working directory
    test_data_dir = Path(request.config.rootdir, "data", "examples", "rasa")
    source_file = (test_data_dir / "demo-rasa.json").absolute()
    result = run(
        "data",
        "convert",
        "nlu",
        "--data",
        str(source_file),
        "--out",
        str(target_file),
        "-f",
        "yaml",
    )

    assert result.ret == 0
    assert target_file.exists()

    actual_data = RasaYAMLReader().read(target_file)
    expected = RasaYAMLReader().read(test_data_dir / "demo-rasa.yml")

    assert len(actual_data.training_examples) == len(expected.training_examples)
    assert len(actual_data.entity_synonyms) == len(expected.entity_synonyms)
    assert len(actual_data.regex_features) == len(expected.regex_features)
    assert len(actual_data.lookup_tables) == len(expected.lookup_tables)
    assert actual_data.entities == expected.entities


def test_data_split_help(run: Callable[..., RunResult]):
    output = run("data", "split", "nlu", "--help")

    help_text = """usage: rasa data split nlu [-h] [-v] [-vv] [--quiet] [-u NLU]
                           [--training-fraction TRAINING_FRACTION]
                           [--random-seed RANDOM_SEED] [--out OUT]"""

    lines = help_text.split("\n")
    # expected help text lines should appear somewhere in the output
    printed_help = set(output.outlines)
    for line in lines:
        assert line in printed_help


def test_data_convert_help(run: Callable[..., RunResult]):
    output = run("data", "convert", "nlu", "--help")

    help_text = """usage: rasa data convert nlu [-h] [-v] [-vv] [--quiet] [-f {json,yaml}]
                             [--data DATA [DATA ...]] [--out OUT]
                             [-l LANGUAGE]"""

    lines = help_text.split("\n")
    # expected help text lines should appear somewhere in the output
    printed_help = set(output.outlines)
    for line in lines:
        assert line in printed_help


def test_data_validate_help(run: Callable[..., RunResult]):
    output = run("data", "validate", "--help")

    help_text = """usage: rasa data validate [-h] [-v] [-vv] [--quiet]
                          [--max-history MAX_HISTORY] [-c CONFIG]
                          [--fail-on-warnings] [-d DOMAIN]
                          [--data DATA [DATA ...]]
                          {stories} ..."""

    lines = help_text.split("\n")
    # expected help text lines should appear somewhere in the output
    printed_help = set(output.outlines)
    for line in lines:
        assert line in printed_help


def test_data_migrate_help(run: Callable[..., RunResult]):
    output = run("data", "migrate", "--help")
    printed_help = set(output.outlines)

    help_text = "usage: rasa data migrate [-h] [-v] [-vv] [--quiet] [-d DOMAIN] [--out OUT]"  # noqa: E501
    assert help_text in printed_help


def test_data_validate_stories_with_max_history_zero(monkeypatch: MonkeyPatch):
    parser = argparse.ArgumentParser()
    subparsers = parser.add_subparsers(help="Rasa commands")
    data.add_subparser(subparsers, parents=[])

    args = parser.parse_args(
        [
            "data",
            "validate",
            "stories",
            "--data",
            "data/test_moodbot/data",
            "--max-history",
            0,
        ]
    )

    def mock_from_importer(importer: TrainingDataImporter) -> Validator:
        return Mock()

    monkeypatch.setattr("rasa.validator.Validator.from_importer", mock_from_importer)

    with pytest.raises(argparse.ArgumentTypeError):
        data.validate_files(args)


@pytest.mark.parametrize(
    ("file_type", "data_type"), [("stories", "story"), ("rules", "rule")]
)
def test_validate_files_action_not_found_invalid_domain(
    file_type: Text, data_type: Text, tmp_path: Path
):
    file_name = tmp_path / f"{file_type}.yml"
    file_name.write_text(
        f"""
        version: "{LATEST_TRAINING_DATA_FORMAT_VERSION}"
        {file_type}:
        - {data_type}: test path
          steps:
          - intent: goodbye
          - action: action_test
        """
    )
    args = {
        "domain": "data/test_moodbot/domain.yml",
        "data": [file_name],
        "max_history": None,
        "config": None,
    }
    with pytest.raises(SystemExit):
        data.validate_files(namedtuple("Args", args.keys())(*args.values()))


@pytest.mark.parametrize(
    ("file_type", "data_type"), [("stories", "story"), ("rules", "rule")]
)
def test_validate_files_form_not_found_invalid_domain(
    file_type: Text, data_type: Text, tmp_path: Path
):
    file_name = tmp_path / f"{file_type}.yml"
    file_name.write_text(
        f"""
        version: "{LATEST_TRAINING_DATA_FORMAT_VERSION}"
        {file_type}:
        - {data_type}: test path
          steps:
            - intent: request_restaurant
            - action: restaurant_form
            - active_loop: restaurant_form
        """
    )
    args = {
        "domain": "data/test_restaurantbot/domain.yml",
        "data": [file_name],
        "max_history": None,
        "config": None,
    }
    with pytest.raises(SystemExit):
        data.validate_files(namedtuple("Args", args.keys())(*args.values()))


@pytest.mark.parametrize(
    ("file_type", "data_type"), [("stories", "story"), ("rules", "rule")]
)
def test_validate_files_with_active_loop_null(
    file_type: Text, data_type: Text, tmp_path: Path
):
    file_name = tmp_path / f"{file_type}.yml"
    file_name.write_text(
        f"""
<<<<<<< HEAD
        version: "3.0"
=======
        version: "{LATEST_TRAINING_DATA_FORMAT_VERSION}"
>>>>>>> f9cc3297
        {file_type}:
        - {data_type}: test path
          steps:
            - intent: request_restaurant
            - action: restaurant_form
            - active_loop: restaurant_form
            - active_loop: null
            - action: action_search_restaurants
        """
    )
    args = {
        "domain": "data/test_domains/restaurant_form.yml",
        "data": [file_name],
        "max_history": None,
        "config": None,
        "fail_on_warnings": False,
    }
    with pytest.warns(None):
        data.validate_files(namedtuple("Args", args.keys())(*args.values()))


def test_validate_files_form_slots_not_matching(tmp_path: Path):
    domain_file_name = tmp_path / "domain.yml"
    domain_file_name.write_text(
        f"""
        version: "{LATEST_TRAINING_DATA_FORMAT_VERSION}"
        forms:
          name_form:
            required_slots:
            - first_name
            - last_name
        slots:
             first_name:
                type: text
                mappings:
                - type: from_text
             last_nam:
                type: text
                mappings:
                - type: from_text
        """
    )
    args = {
        "domain": domain_file_name,
        "data": None,
        "max_history": None,
        "config": None,
    }
    with pytest.raises(SystemExit):
        data.validate_files(namedtuple("Args", args.keys())(*args.values()))


def test_validate_files_exit_early():
    with pytest.raises(SystemExit) as pytest_e:
        args = {
            "domain": "data/test_domains/duplicate_intents.yml",
            "data": None,
            "max_history": None,
            "config": None,
        }
        data.validate_files(namedtuple("Args", args.keys())(*args.values()))

    assert pytest_e.type == SystemExit
    assert pytest_e.value.code == 1


def test_validate_files_invalid_domain():
    args = {
        "domain": "data/test_domains/default_with_mapping.yml",
        "data": None,
        "max_history": None,
        "config": None,
    }

    with pytest.raises(SystemExit):
        data.validate_files(namedtuple("Args", args.keys())(*args.values()))
        with pytest.warns(UserWarning) as w:
            assert "Please migrate to RulePolicy." in str(w[0].message)


def test_validate_files_invalid_slot_mappings(tmp_path: Path):
    domain = tmp_path / "domain.yml"
    slot_name = "started_booking_form"
    domain.write_text(
        f"""
            version: "{LATEST_TRAINING_DATA_FORMAT_VERSION}"
            intents:
            - activate_booking
            entities:
            - city
            slots:
              {slot_name}:
                type: bool
                influence_conversation: false
                mappings:
                - type: from_trigger_intent
                  intent: activate_booking
                  value: true
              location:
                type: text
                mappings:
                - type: from_entity
                  entity: city
            forms:
              booking_form:
                required_slots:
                - location
                """
    )
    args = {"domain": str(domain), "data": None, "max_history": None, "config": None}
    with pytest.raises(SystemExit):
        data.validate_files(namedtuple("Args", args.keys())(*args.values()))<|MERGE_RESOLUTION|>--- conflicted
+++ resolved
@@ -57,11 +57,8 @@
 
 
 def test_data_convert_nlu_json(run_in_simple_project: Callable[..., RunResult]):
-<<<<<<< HEAD
-    run_in_simple_project(
-=======
+
     result = run_in_simple_project(
->>>>>>> f9cc3297
         "data",
         "convert",
         "nlu",
@@ -254,11 +251,7 @@
     file_name = tmp_path / f"{file_type}.yml"
     file_name.write_text(
         f"""
-<<<<<<< HEAD
-        version: "3.0"
-=======
         version: "{LATEST_TRAINING_DATA_FORMAT_VERSION}"
->>>>>>> f9cc3297
         {file_type}:
         - {data_type}: test path
           steps:
