--- conflicted
+++ resolved
@@ -252,11 +252,8 @@
     )
 
 
-<<<<<<< HEAD
-def test_rasa_data_convert_nlg_to_yaml(run_in_simple_project: Callable[..., RunResult]):
-=======
 def test_rasa_data_convert_test_stories_to_yaml(
-    run_in_simple_project: Callable[..., RunResult], run: Callable[..., RunResult]
+    run_in_simple_project: Callable[..., RunResult]
 ):
     converted_data_folder = "converted_data"
     os.mkdir(converted_data_folder)
@@ -288,7 +285,6 @@
 def test_rasa_data_convert_nlg_to_yaml(
     run_in_simple_project: Callable[..., RunResult], run: Callable[..., RunResult]
 ):
->>>>>>> 5bbde426
     converted_data_folder = "converted_data"
     os.mkdir(converted_data_folder)
 
