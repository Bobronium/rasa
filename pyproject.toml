[build-system]
requires = [ "poetry-core>=1.0.4",]
build-backend = "poetry.core.masonry.api"

[tool.black]
line-length = 88
target-version = [ "py37", "py38", "py39", "py310"]
exclude = "((.eggs | .git | .pytest_cache | build | dist))"

[tool.poetry]
name = "rasa"
version = "3.3.1"
description = "Open source machine learning framework to automate text- and voice-based conversations: NLU, dialogue management, connect to Slack, Facebook, and more - Create chatbots and voice assistants"
authors = [ "Rasa Technologies GmbH <hi@rasa.com>",]
maintainers = [ "Tom Bocklisch <tom@rasa.com>",]
homepage = "https://rasa.com"
repository = "https://github.com/rasahq/rasa"
documentation = "https://rasa.com/docs"
classifiers = [ "Development Status :: 5 - Production/Stable", "Intended Audience :: Developers", "License :: OSI Approved :: Apache Software License", "Topic :: Software Development :: Libraries",]
keywords = [ "nlp", "machine-learning", "machine-learning-library", "bot", "bots", "botkit", "rasa conversational-agents", "conversational-ai", "chatbot", "chatbot-framework", "bot-framework",]
include = [ "LICENSE.txt", "README.md", "rasa/shared/core/training_data/visualization.html", "rasa/cli/default_config.yml", "rasa/shared/importers/*", "rasa/utils/schemas/*", "rasa/keys",]
readme = "README.md"
license = "Apache-2.0"
[[tool.poetry.source]]
name = "internal repository mirroring psycopg binary for macos"
url = "https://europe-west3-python.pkg.dev/rasa-releases/psycopg-binary/simple/"

[tool.towncrier]
package = "rasa"
package_dir = "rasa"
filename = "CHANGELOG.mdx"
directory = "./changelog"
underlines = "   "
title_format = "## [{version}] - {project_date}"
template = "./changelog/_template.md.jinja2"
start_string = "<!-- TOWNCRIER -->\n"
issue_format = "[#{issue}](https://github.com/rasahq/rasa/issues/{issue})"
[[tool.towncrier.type]]
directory = "removal"
name = "Deprecations and Removals"
showcontent = true

[[tool.towncrier.type]]
directory = "feature"
name = "Features"
showcontent = true

[[tool.towncrier.type]]
directory = "improvement"
name = "Improvements"
showcontent = true

[[tool.towncrier.type]]
directory = "bugfix"
name = "Bugfixes"
showcontent = true

[[tool.towncrier.type]]
directory = "doc"
name = "Improved Documentation"
showcontent = true

[[tool.towncrier.type]]
directory = "misc"
name = "Miscellaneous internal changes"
showcontent = false

[tool.poetry.dependencies]
python = ">=3.7,<3.11"
boto3 = "^1.12"
requests = "^2.23"
matplotlib = ">=3.1,<3.6"
attrs = ">=19.3,<22.2"
jsonpickle = ">=1.3,<2.3"
redis = ">=3.4,<5.0"
<<<<<<< HEAD
absl-py = ">=0.9,<1.3"
=======
numpy = [
    {version = ">=1.19.2,<1.22.0", python = "~=3.7.0"},
    {version = ">=1.19.2,<1.24.0", python = ">=3.8,<3.11"},
]
scipy = [
    {version = ">=1.4.1,<1.8.0", python = "~=3.7.0"},
    {version = ">=1.4.1,<1.9.0", python = ">=3.8,<3.11"}
]
absl-py = ">=0.9,<1.4"
>>>>>>> 2b87f0a6
apscheduler = ">=3.6,<3.10"
tqdm = "^4.31"
networkx = ">=2.4,<2.7"
fbmessenger = "~6.0.0"
pykwalify = ">=1.7,<1.9"
coloredlogs = ">=10,<16"
"ruamel.yaml" = ">=0.16.5,<0.18.0"
<<<<<<< HEAD
slackclient = "^2.0.0"
=======
scikit-learn = [
    {version = ">=0.22,<1.1", python = "~=3.7.0"},
    {version = ">=0.22,<1.2", python = ">=3.8,<3.11"}
]
>>>>>>> 2b87f0a6
twilio = ">=6.26,<7.15"
webexteamssdk = ">=1.1.1,<1.7.0"
mattermostwrapper = "~2.2"
rocketchat_API = ">=0.6.31,<1.28.0"
colorhash = ">=1.0.2,<1.3.0"
jsonschema = ">=3.2,<4.17"
packaging = ">=20.0,<21.0"
pytz = ">=2019.1,<2023.0"
rasa-sdk = "~3.4.0"
colorclass = "~2.2"
terminaltables = "~3.1.0"
sanic = "~21.12"
sanic-cors = "~2.0.0"
sanic-jwt = "^1.6.0"
cloudpickle = ">=1.2,<2.3"
aiohttp = ">=3.6,!=3.7.4.post0,<3.9"
questionary = ">=1.5.1,<1.11.0"
prompt-toolkit = "^3.0,<3.0.29"
python-socketio = ">=4.4,<6"
python-engineio = ">=4,<6,!=5.0.0"
pydot = "~1.4"
SQLAlchemy = ">=1.4.0,<1.5.0"
sklearn-crfsuite = "~0.3"
psycopg2-binary = ">=2.8.2,<2.10.0"
python-dateutil = "~2.8"
protobuf = ">=3.9.2,< 3.20"
tensorflow_hub = "~0.12.0"
tensorflow-addons = "~0.17.0"
setuptools = ">=41.0.0"
ujson = ">=1.35,<6.0"
regex = ">=2020.6,<2022.10"
joblib = ">=0.15.1,<1.3.0"
sentry-sdk = ">=0.17.0,<1.10.0"
aio-pika = ">=6.7.1,<9.0.0"
aiogram = "<2.20"
dask = [
    {version = "2022.2.0", python = "~=3.7.0"},
    {version = "2022.10.2", python = ">=3.8,<3.11"}
]
typing-extensions = ">=4.1.1,<5.0.0"
typing-utils = "^0.1.0"
tarsafe = "^0.0.3"
google-auth = "<3"
CacheControl = "^0.12.9"
randomname = "^0.1.5"
sanic-routing = "^0.7.2"
pluggy = "^1.0.0"
<<<<<<< HEAD
[[tool.poetry.dependencies.numpy]]
version = ">=1.19.2,<1.22.0"
python = "~=3.7.0"

[[tool.poetry.dependencies.numpy]]
version = ">=1.19.2,<1.24.0"
python = ">=3.8,<3.10"

[[tool.poetry.dependencies.scipy]]
version = ">=1.4.1,<1.8.0"
python = "~=3.7.0"

[[tool.poetry.dependencies.scipy]]
version = ">=1.4.1,<1.9.0"
python = ">=3.8,<3.10"

[[tool.poetry.dependencies.scikit-learn]]
version = ">=0.22,<1.1"
python = "~=3.7.0"

[[tool.poetry.dependencies.scikit-learn]]
version = ">=0.22,<1.2"
python = ">=3.8,<3.10"
=======
slack-sdk = "^3.19.2"
confluent-kafka = "^1.9.2"
>>>>>>> 2b87f0a6

[[tool.poetry.dependencies.spacy]]
version = "^3.4"
markers = "sys_platform == 'darwin' and platform_machine == 'arm64'"
optional = true

[[tool.poetry.dependencies.spacy]]
version = ">=3.1,<3.5"
markers = "sys_platform != 'darwin' or platform_machine != 'arm64'"
optional = true

[tool.poetry.dev-dependencies]
pytest-cov = "^4.0.0"
pytest-asyncio = "^0.20.0"
pytest-xdist = "^3.0.2"
pytest = "^7.1.3"
freezegun = "^1.0.0"
responses = "^0.21.0"
aioresponses = "^0.7.2"
moto = "~=4.0.8"
fakeredis = "^1.5.2"
mongomock = "^4.1.2"
black = "^22.8"
flake8 = "^5.0.4"
flake8-docstrings = "^1.5.0"
google-cloud-storage = "^2.4.0"
azure-storage-blob = "<12.12.0"
coveralls = "^3.0.1"
towncrier = "^22.8.0"
toml = "^0.10.0"
pep440-version-utils = "^0.3.0"
pydoc-markdown = "^4.5.1"
pytest-timeout = "^2.1.0"
mypy = "^0.981"
bandit = "^1.6.3"
types-pytz = "^2022.1.1"
types-python-dateutil = "^2.8.12"
types-requests = "^2.25.0"
types-setuptools = "^65.1.0"
memory-profiler = "^0.60.0"
psutil = "^5.8.0"
mypy-extensions = "^0.4.3"
# newer versions of sanic testing are not compatible
# with our version of sanic. sanic-testing 22.9.0 introduced
# changes that don't work for our sanic version
sanic-testing = ">=21.12.0,<22.9.0"
analytics-python = "^1.4.0"
datadog-api-client = "^2.0.0"
datadog = "^0.44.0"
types-redis = "^4.3.20"
# httpx introduced a breaking change in 0.23.1 which
# sanic-testing has not yet adapted for
httpx = "0.23.0, <0.23.1"

[tool.poetry.extras]
spacy = [ "spacy",]
jieba = [ "jieba",]
transformers = [ "transformers", "sentencepiece",]
full = [ "spacy", "transformers", "sentencepiece", "jieba",]
gh-release-notes = [ "github3.py",]
metal = [ "tensorflow-metal",]

[tool.poetry.scripts]
rasa = "rasa.__main__:main"

[tool.poetry.dependencies.tensorflow]
version = "~2.8.2"
markers = "sys_platform != 'darwin' or platform_machine != 'arm64'"

[tool.poetry.dependencies.tensorflow-macos]
version = "2.8.0"
markers = "sys_platform == 'darwin' and platform_machine == 'arm64'"

[tool.poetry.dependencies.PyJWT]
version = "^2.0.0"
extras = [ "crypto",]

[tool.poetry.dependencies.colorama]
version = "^0.4.4"
markers = "sys_platform == 'win32'"

[tool.poetry.dependencies.tensorflow-metal]
version = "0.5.1"
markers = "sys_platform == 'darwin' and platform_machine == 'arm64'"
optional = true

[tool.poetry.dependencies.tensorflow-text]
version = "~2.8.0"
markers = "sys_platform!='win32' and platform_machine!='arm64'"

[tool.poetry.dependencies."github3.py"]
version = "~3.2.0"
optional = true

[tool.poetry.dependencies.transformers]
version = "~4.13.0"
optional = true

[tool.poetry.dependencies.sentencepiece]
version = "~0.1.96"
optional = true
extras = [ "sentencepiece",]

[tool.poetry.dependencies.jieba]
version = ">=0.39, <0.43"
optional = true

[tool.poetry.dependencies.pymongo]
version = ">=3.8,<3.11"
extras = [ "tls", "srv",]

[tool.poetry.dev-dependencies.pytest-sanic]
git = "https://github.com/RasaHQ/pytest-sanic"
branch = "fix_signal_issue"

[tool.pytest.ini_options]
asyncio_mode = "auto"<|MERGE_RESOLUTION|>--- conflicted
+++ resolved
@@ -73,19 +73,7 @@
 attrs = ">=19.3,<22.2"
 jsonpickle = ">=1.3,<2.3"
 redis = ">=3.4,<5.0"
-<<<<<<< HEAD
-absl-py = ">=0.9,<1.3"
-=======
-numpy = [
-    {version = ">=1.19.2,<1.22.0", python = "~=3.7.0"},
-    {version = ">=1.19.2,<1.24.0", python = ">=3.8,<3.11"},
-]
-scipy = [
-    {version = ">=1.4.1,<1.8.0", python = "~=3.7.0"},
-    {version = ">=1.4.1,<1.9.0", python = ">=3.8,<3.11"}
-]
 absl-py = ">=0.9,<1.4"
->>>>>>> 2b87f0a6
 apscheduler = ">=3.6,<3.10"
 tqdm = "^4.31"
 networkx = ">=2.4,<2.7"
@@ -93,14 +81,6 @@
 pykwalify = ">=1.7,<1.9"
 coloredlogs = ">=10,<16"
 "ruamel.yaml" = ">=0.16.5,<0.18.0"
-<<<<<<< HEAD
-slackclient = "^2.0.0"
-=======
-scikit-learn = [
-    {version = ">=0.22,<1.1", python = "~=3.7.0"},
-    {version = ">=0.22,<1.2", python = ">=3.8,<3.11"}
-]
->>>>>>> 2b87f0a6
 twilio = ">=6.26,<7.15"
 webexteamssdk = ">=1.1.1,<1.7.0"
 mattermostwrapper = "~2.2"
@@ -148,14 +128,16 @@
 randomname = "^0.1.5"
 sanic-routing = "^0.7.2"
 pluggy = "^1.0.0"
-<<<<<<< HEAD
+slack-sdk = "^3.19.2"
+confluent-kafka = "^1.9.2"
+
 [[tool.poetry.dependencies.numpy]]
 version = ">=1.19.2,<1.22.0"
 python = "~=3.7.0"
 
 [[tool.poetry.dependencies.numpy]]
 version = ">=1.19.2,<1.24.0"
-python = ">=3.8,<3.10"
+python = ">=3.8,<3.11"
 
 [[tool.poetry.dependencies.scipy]]
 version = ">=1.4.1,<1.8.0"
@@ -163,7 +145,7 @@
 
 [[tool.poetry.dependencies.scipy]]
 version = ">=1.4.1,<1.9.0"
-python = ">=3.8,<3.10"
+python = ">=3.8,<3.11"
 
 [[tool.poetry.dependencies.scikit-learn]]
 version = ">=0.22,<1.1"
@@ -171,11 +153,7 @@
 
 [[tool.poetry.dependencies.scikit-learn]]
 version = ">=0.22,<1.2"
-python = ">=3.8,<3.10"
-=======
-slack-sdk = "^3.19.2"
-confluent-kafka = "^1.9.2"
->>>>>>> 2b87f0a6
+python = ">=3.8,<3.11"
 
 [[tool.poetry.dependencies.spacy]]
 version = "^3.4"
