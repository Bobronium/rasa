--- conflicted
+++ resolved
@@ -9,11 +9,7 @@
 
 [tool.poetry]
 name = "rasa"
-<<<<<<< HEAD
 version = "3.4.0a1"
-=======
-version = "3.3.3"
->>>>>>> f5871872
 description = "Open source machine learning framework to automate text- and voice-based conversations: NLU, dialogue management, connect to Slack, Facebook, and more - Create chatbots and voice assistants"
 authors = [ "Rasa Technologies GmbH <hi@rasa.com>",]
 maintainers = [ "Tom Bocklisch <tom@rasa.com>",]
@@ -119,15 +115,11 @@
 joblib = ">=0.15.1,<1.3.0"
 sentry-sdk = ">=0.17.0,<1.12.0"
 aio-pika = ">=6.7.1,<9.0.0"
-<<<<<<< HEAD
-aiogram = "<2.20"
-=======
 aiogram = "<2.24"
 dask = [
     {version = "2022.2.0", python = "~=3.7.0"},
     {version = "2022.10.2", python = ">=3.8,<3.11"}
 ]
->>>>>>> f5871872
 typing-extensions = ">=4.1.1,<5.0.0"
 typing-utils = "^0.1.0"
 tarsafe = "^0.0.3"
