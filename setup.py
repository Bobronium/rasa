from setuptools import setup, find_packages
import io
import os

here = os.path.abspath(os.path.dirname(__file__))

# Avoids IDE errors, but actual version is read from version.py
__version__ = None
with open("rasa_core/version.py") as f:
    exec(f.read())

# Get the long description from the README file
with open(os.path.join(here, "README.md"), encoding="utf-8") as f:
    long_description = f.read()

tests_requires = [
    "pytest~=3.0",
    "pytest-pycodestyle~=1.3",
    "pytest-cov~=2.0",
    "pytest_localserver~=0.4.0",
    "pytest_sanic~=0.1.0",
    "treq~=17.0",
    "freezegun~=0.3.0",
    "nbsphinx>=0.3",
    "matplotlib~=2.0",
    "responses~=0.9.0",
    "httpretty~=0.9.0",
    "aioresponses~=0.5.2"
]

install_requires = [
    "attrs>=18",
    "jsonpickle~=1.0",
    "redis~=2.0",
    "fakeredis~=0.10.0",
    "pymongo~=3.7",
    "numpy~=1.16",
    "scipy~=1.2",
    "typing~=3.0",
    "tensorflow~=1.12.0",
    "apscheduler~=3.0",
    "tqdm~=4.0",
    "networkx~=2.2",
    "fbmessenger~=5.0",
    "pykwalify~=1.7.0",
    "coloredlogs~=10.0",
    "ruamel.yaml~=0.15.0",
    "scikit-learn~=0.20.0",
    "slackclient~=1.0",
    "python-telegram-bot~=11.0",
    "twilio~=6.0",
    "webexteamssdk~=1.0",
    "mattermostwrapper~=2.0",
    "rocketchat_API~=0.6.0",
    "colorhash~=1.0",
    "pika~=0.12.0",
    "jsonschema~=2.6",
    "packaging~=18.0",
    "gevent~=1.4",
    "pytz~=2018.9",
    "python-dateutil~=2.7",
    "rasa_nlu~=0.14.0",
    "rasa_core_sdk~=0.12.1",
    "colorclass~=2.2",
    "terminaltables~=3.1",
    "sanic~=18.12.0",
    "sanic-cors~=0.9.0",
    "sanic-jwt~=1.2",
    "aiohttp~=3.5",
    "questionary>=1.0.1",
    "python-socketio~=3.0",
    "pydot~=1.4",
<<<<<<< HEAD
    "async_generator~=1.10"
=======
    "keras-applications==1.0.6",
    "keras-preprocessing==1.0.5"
>>>>>>> 7abebc96
]

extras_requires = {
    "test": tests_requires
}

setup(
    name="rasa-core",
    classifiers=[
        "Development Status :: 4 - Beta",
        "Intended Audience :: Developers",
        "License :: OSI Approved :: Apache Software License",
        # supported python versions
        "Programming Language :: Python",
        "Programming Language :: Python :: 3.5",
        "Programming Language :: Python :: 3.6",
        "Topic :: Software Development :: Libraries",
    ],
    packages=find_packages(exclude=["tests", "tools"]),
    version=__version__,
    install_requires=install_requires,
    tests_require=tests_requires,
    extras_require=extras_requires,
    include_package_data=True,
    description="Machine learning based dialogue engine "
                "for conversational software.",
    long_description=long_description,
    long_description_content_type="text/markdown",
    author="Rasa Technologies GmbH",
    author_email="hi@rasa.com",
    maintainer="Tom Bocklisch",
    maintainer_email="tom@rasa.com",
    license="Apache 2.0",
    keywords="nlp machine-learning machine-learning-library bot bots "
             "botkit rasa conversational-agents conversational-ai chatbot"
             "chatbot-framework bot-framework",
    url="https://rasa.com",
    download_url="https://github.com/RasaHQ/rasa_core/archive/{}.tar.gz"
                 "".format(__version__),
    project_urls={
        "Bug Reports": "https://github.com/rasahq/rasa_core/issues",
        "Source": "https://github.com/rasahq/rasa_core",
    },
)

print("\nWelcome to Rasa Core!")
print("If any questions please visit documentation "
      "page https://rasa.com/docs/core")
print("or join the community discussions on https://forum.rasa.com")<|MERGE_RESOLUTION|>--- conflicted
+++ resolved
@@ -70,12 +70,9 @@
     "questionary>=1.0.1",
     "python-socketio~=3.0",
     "pydot~=1.4",
-<<<<<<< HEAD
     "async_generator~=1.10"
-=======
     "keras-applications==1.0.6",
     "keras-preprocessing==1.0.5"
->>>>>>> 7abebc96
 ]
 
 extras_requires = {
