--- conflicted
+++ resolved
@@ -77,15 +77,7 @@
     message_from_md = entities_parser.parse_training_example(text, intent)
     deserialised_entities = deserialise_entities(entities)
     return TrainingDataWriter.generate_message(
-<<<<<<< HEAD
-        {
-            "text": message_from_md.get(TEXT),
-            "intent": intent,
-            "entities": deserialised_entities,
-        }
-=======
-        {"text": message_from_md.text, "entities": deserialised_entities,}
->>>>>>> e6be2fe3
+        {"text": message_from_md.get(TEXT), "entities": deserialised_entities,}
     )
 
 
