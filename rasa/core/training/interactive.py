--- conflicted
+++ resolved
@@ -1541,15 +1541,10 @@
 
 
 # noinspection PyUnusedLocal
-<<<<<<< HEAD
-async def train_agent_on_start(args, endpoints, additional_arguments, app, loop):
-    _interpreter = NaturalLanguageInterpreter.create(endpoints.nlu or args.get("nlu"))
-=======
 async def train_agent_on_start(
     args, endpoints, additional_arguments, app, loop
 ) -> None:
-    _interpreter = NaturalLanguageInterpreter.create(args.get("nlu"), endpoints.nlu)
->>>>>>> fb93eb17
+    _interpreter = NaturalLanguageInterpreter.create(endpoints.nlu or args.get("nlu"))
 
     model_directory = args.get("out", tempfile.mkdtemp(suffix="_core_model"))
 
