--- conflicted
+++ resolved
@@ -7,7 +7,6 @@
 import typing
 import warnings
 
-<<<<<<< HEAD
 from typing import Any, Dict, List, Optional, Text, Tuple, Union
 from shutil import copyfile
 
@@ -18,30 +17,21 @@
 from rasa.nlu.extractors import EntityExtractor
 from rasa.nlu.test import determine_token_labels
 from rasa.nlu.tokenizers.tokenizer import Token
-from rasa.nlu.classifiers import LABEL_RANKING_LENGTH
-=======
 from rasa.nlu.featurizers.featurizer import sequence_to_sentence_features
 from rasa.nlu.classifiers import LABEL_RANKING_LENGTH
 from rasa.nlu.components import Component, any_of
->>>>>>> 71c1228b
+
 from rasa.utils import train_utils
 from rasa.utils import tf_layers
 from rasa.utils import tf_models
 from rasa.utils.train_utils import SessionDataType, TrainingMetrics
 from rasa.nlu.constants import (
-<<<<<<< HEAD
-    MESSAGE_INTENT_ATTRIBUTE,
-    MESSAGE_TEXT_ATTRIBUTE,
-    MESSAGE_VECTOR_SPARSE_FEATURE_NAMES,
-    MESSAGE_VECTOR_DENSE_FEATURE_NAMES,
-    MESSAGE_TOKENS_NAMES,
-    MESSAGE_ENTITIES_ATTRIBUTE,
-=======
     INTENT_ATTRIBUTE,
     TEXT_ATTRIBUTE,
+    ENTITIES_ATTRIBUTE,
     SPARSE_FEATURE_NAMES,
     DENSE_FEATURE_NAMES,
->>>>>>> 71c1228b
+    TOKENS_NAMES,
 )
 
 import tensorflow as tf
@@ -61,7 +51,7 @@
 
 
 class EmbeddingIntentClassifier(EntityExtractor):
-    """Intent classifier using supervised embeddings.
+    """label classifier using supervised embeddings.
 
     The embedding intent classifier embeds user inputs
     and intent labels into the same space.
@@ -79,7 +69,7 @@
     and additional hidden layers are added together with dropout.
     """
 
-    provides = ["intent", "intent_ranking", "entities"]
+    provides = ["label", "label_ranking", "entities"]
 
     requires = [
         any_of(
@@ -176,13 +166,13 @@
         """Config migration warning"""
 
         removed_tokenization_params = [
-            "intent_tokenization_flag",
-            "intent_split_symbol",
+            "label_tokenization_flag",
+            "label_split_symbol",
         ]
         for removed_param in removed_tokenization_params:
             if removed_param in config:
                 warnings.warn(
-                    f"Intent tokenization has been moved to Tokenizer components. "
+                    f"label tokenization has been moved to Tokenizer components. "
                     f"Your config still mentions '{removed_param}'. "
                     f"Tokenization may fail if you specify the parameter here. "
                     f"Please specify the parameter 'intent_tokenization_flag' "
@@ -195,12 +185,8 @@
     def _load_nn_architecture_params(self, config: Dict[Text, Any]) -> None:
         self.hidden_layer_sizes = {
             "text": config["hidden_layers_sizes_a"],
-<<<<<<< HEAD
-            "intent": config["hidden_layers_sizes_b"],
+            "label": config["hidden_layers_sizes_b"],
             "tag": config["hidden_layers_sizes_c"],
-=======
-            "label": config["hidden_layers_sizes_b"],
->>>>>>> 71c1228b
         }
         self.share_hidden_layers = config["share_hidden_layers"]
         if (
@@ -367,7 +353,7 @@
             [
                 e["entity"]
                 for example in training_data.entity_examples
-                for e in example.get(MESSAGE_ENTITIES_ATTRIBUTE)
+                for e in example.get(ENTITIES_ATTRIBUTE)
             ]
         ) - {None}
 
@@ -429,29 +415,12 @@
                     f"don't coincide in '{message.text}' for attribute '{attribute}'."
                 )
 
-        if attribute != INTENT_ATTRIBUTE:
-            # Use only the CLS token vector as features
-            sparse_features = sequence_to_sentence_features(sparse_features)
-            dense_features = sequence_to_sentence_features(dense_features)
+        # if attribute != INTENT_ATTRIBUTE:
+        #     # Use only the CLS token vector as features
+        #     sparse_features = sequence_to_sentence_features(sparse_features)
+        #     dense_features = sequence_to_sentence_features(dense_features)
 
         return sparse_features, dense_features
-
-    @staticmethod
-    def _compute_default_label_features(
-        labels_example: List["Message"],
-    ) -> List[np.ndarray]:
-        """Compute one-hot representation for the labels"""
-
-        return [
-            np.array(
-                [
-                    scipy.sparse.coo_matrix(
-                        ([1], ([0], [idx])), shape=(1, len(labels_example))
-                    )
-                    for idx in range(len(labels_example))
-                ]
-            )
-        ]
 
     @staticmethod
     def _add_to_session_data(
@@ -495,15 +464,11 @@
                 num_features += data[0].shape[-1]
         return num_features
 
-    @staticmethod
-    def _check_enough_labels(session_data: "SessionDataType") -> bool:
-        return len(np.unique(session_data["intent_ids"])) >= 2
-
     def check_input_dimension_consistency(self, session_data: "SessionDataType"):
         if self.share_hidden_layers:
             num_text_features = self._get_num_of_features(session_data, "text_features")
             num_intent_features = self._get_num_of_features(
-                session_data, "intent_features"
+                session_data, "label_features"
             )
 
             if num_text_features != num_intent_features:
@@ -533,8 +498,23 @@
 
         return [sparse_features, dense_features]
 
-<<<<<<< HEAD
-=======
+    # @staticmethod
+    # def _compute_default_label_features(
+    #     labels_example: List["Message"],
+    # ) -> List[np.ndarray]:
+    #     """Compute one-hot representation for the labels"""
+    # 
+    #     return [
+    #         np.array(
+    #             [
+    #                 scipy.sparse.coo_matrix(
+    #                     ([1], ([0], [idx])), shape=(1, len(labels_example))
+    #                 )
+    #                 for idx in range(len(labels_example))
+    #             ]
+    #         )
+    #     ]
+
     @staticmethod
     def _compute_default_label_features(
         labels_example: List["Message"],
@@ -550,7 +530,6 @@
             )
         ]
 
->>>>>>> 71c1228b
     def _create_label_data(
         self,
         training_data: "TrainingData",
@@ -605,12 +584,8 @@
         self,
         training_data: List["Message"],
         label_id_dict: Optional[Dict[Text, int]] = None,
-<<<<<<< HEAD
         tag_id_dict: Optional[Dict[Text, int]] = None,
         label_attribute: Optional[Text] = None,
-=======
-        label_attribute: Optional[Text] = INTENT_ATTRIBUTE,
->>>>>>> 71c1228b
     ) -> "SessionDataType":
         """Prepare data for training and create a SessionDataType object"""
 
@@ -622,13 +597,13 @@
         tag_ids = []
 
         for e in training_data:
+            _sparse, _dense = self._extract_and_add_features(e, TEXT_ATTRIBUTE)
+            if _sparse is not None:
+                X_sparse.append(_sparse)
+            if _dense is not None:
+                X_dense.append(_dense)
+
             if e.get(label_attribute):
-                _sparse, _dense = self._extract_and_add_features(e, TEXT_ATTRIBUTE)
-                if _sparse is not None:
-                    X_sparse.append(_sparse)
-                if _dense is not None:
-                    X_dense.append(_dense)
-
                 _sparse, _dense = self._extract_and_add_features(e, label_attribute)
                 if _sparse is not None:
                     Y_sparse.append(_sparse)
@@ -650,13 +625,13 @@
                     else:
                         _tags = [
                             tag_id_dict["O"]
-                            for _ in e.get(MESSAGE_TOKENS_NAMES[MESSAGE_TEXT_ATTRIBUTE])
+                            for _ in e.get(TOKENS_NAMES[TEXT_ATTRIBUTE])
                         ]
                 else:
                     _tags = []
-                    for t in e.get(MESSAGE_TOKENS_NAMES[MESSAGE_TEXT_ATTRIBUTE]):
+                    for t in e.get(TOKENS_NAMES[TEXT_ATTRIBUTE]):
                         _tag = determine_token_labels(
-                            t, e.get(MESSAGE_ENTITIES_ATTRIBUTE), None
+                            t, e.get(ENTITIES_ATTRIBUTE), None
                         )
                         _tags.append(tag_id_dict[_tag])
                 # transpose to have seq_len x 1
@@ -671,30 +646,18 @@
 
         session_data = {}
         self._add_to_session_data(session_data, "text_features", [X_sparse, X_dense])
-<<<<<<< HEAD
-        self._add_to_session_data(session_data, "intent_features", [Y_sparse, Y_dense])
+        self._add_to_session_data(session_data, "label_features", [Y_sparse, Y_dense])
         if label_attribute and (
-            "intent_features" not in session_data or not session_data["intent_features"]
-=======
-        self._add_to_session_data(session_data, "label_features", [Y_sparse, Y_dense])
+            "label_features" not in session_data or not session_data["label_features"]
+        ):
+            # no label features are present, get default features from _label_data
+            session_data["label_features"] = self._use_default_label_features(label_ids)
+
         # explicitly add last dimension to label_ids
         # to track correctly dynamic sequences
         self._add_to_session_data(
             session_data, "label_ids", [np.expand_dims(label_ids, -1)]
         )
-
-        if label_id_dict and (
-            "label_features" not in session_data or not session_data["label_features"]
->>>>>>> 71c1228b
-        ):
-            # no label features are present, get default features from _label_data
-            session_data["label_features"] = self._use_default_label_features(label_ids)
-
-        # explicitly add last dimension to label_ids
-        # to track correctly dynamic sequences
-        self._add_to_session_data(
-            session_data, "intent_ids", [np.expand_dims(label_ids, -1)]
-        )
         self._add_to_session_data(session_data, "tag_ids", [tag_ids])
 
         self._add_mask_to_session_data(session_data, "text_mask", "text_features")
@@ -702,230 +665,31 @@
 
         return session_data
 
-<<<<<<< HEAD
     # train helpers
-=======
-    @staticmethod
-    def _add_to_session_data(
-        session_data: SessionDataType, key: Text, features: List[np.ndarray]
-    ):
-        if not features:
+    def _apply_bilou_schema(self, training_data: "TrainingData"):
+        if not self.named_entity_recognition:
             return
 
-        session_data[key] = []
-
-        for data in features:
-            if data.size > 0:
-                session_data[key].append(data)
-
-    @staticmethod
-    def _add_mask_to_session_data(
-        session_data: SessionDataType, key: Text, from_key: Text
-    ):
-
-        session_data[key] = []
-
-        for data in session_data[from_key]:
-            if data.size > 0:
-                # explicitly add last dimension to mask
-                # to track correctly dynamic sequences
-                mask = np.array([np.ones((x.shape[0], 1)) for x in data])
-                session_data[key].append(mask)
-                break
-
-    # tf helpers:
-    def _create_tf_embed_fnn(
-        self,
-        x_in: "tf.Tensor",
-        layer_sizes: List[int],
-        fnn_name: Text,
-        embed_name: Text,
-    ) -> "tf.Tensor":
-        """Create nn with hidden layers and name"""
-
-        x = train_utils.create_tf_fnn(
-            x_in,
-            layer_sizes,
-            self.droprate,
-            self.C2,
-            self._is_training,
-            layer_name_suffix=fnn_name,
-        )
-        return train_utils.create_tf_embed(
-            x,
-            self.embed_dim,
-            self.C2,
-            self.similarity_type,
-            layer_name_suffix=embed_name,
-        )
-
-    def _combine_sparse_dense_features(
-        self,
-        features: List[Union[tf.Tensor, tf.SparseTensor]],
-        mask: tf.Tensor,
-        name: Text,
-    ) -> tf.Tensor:
-        dense_features = []
-
-        dense_dim = self.dense_dim[name]
-        # if dense features are present use the feature dimension of the dense features
-        for f in features:
-            if not isinstance(f, tf.SparseTensor):
-                dense_dim = f.shape[-1]
-                break
-
-        for f in features:
-            if isinstance(f, tf.SparseTensor):
-                dense_features.append(
-                    train_utils.tf_dense_layer_for_sparse(f, dense_dim, name, self.C2)
-                )
-            else:
-                dense_features.append(f)
-
-        output = tf.concat(dense_features, axis=-1) * mask
-        output = tf.squeeze(output, axis=1)
-
-        return output
-
-    def _build_tf_train_graph(
-        self, session_data: SessionDataType
-    ) -> Tuple["tf.Tensor", "tf.Tensor"]:
-
-        # get in tensors from generator
-        self.batch_in = self._iterator.get_next()
-        # convert encoded all labels into the batch format
-        label_batch = train_utils.prepare_batch(self._label_data)
-
-        # convert batch format into sparse and dense tensors
-        batch_data, _ = train_utils.batch_to_session_data(self.batch_in, session_data)
-        label_data, _ = train_utils.batch_to_session_data(label_batch, self._label_data)
-
-        a = self._combine_sparse_dense_features(
-            batch_data["text_features"], batch_data["text_mask"][0], "text"
-        )
-        b = self._combine_sparse_dense_features(
-            batch_data["label_features"], batch_data["label_mask"][0], "label"
-        )
-        all_bs = self._combine_sparse_dense_features(
-            label_data["label_features"], label_data["label_mask"][0], "label"
-        )
-
-        self.message_embed = self._create_tf_embed_fnn(
-            a,
-            self.hidden_layer_sizes["text"],
-            fnn_name="text_label" if self.share_hidden_layers else "text",
-            embed_name="text",
-        )
-        self.label_embed = self._create_tf_embed_fnn(
-            b,
-            self.hidden_layer_sizes["label"],
-            fnn_name="text_label" if self.share_hidden_layers else "label",
-            embed_name="label",
-        )
-        self.all_labels_embed = self._create_tf_embed_fnn(
-            all_bs,
-            self.hidden_layer_sizes["label"],
-            fnn_name="text_label" if self.share_hidden_layers else "label",
-            embed_name="label",
-        )
-
-        return train_utils.calculate_loss_acc(
-            self.message_embed,
-            self.label_embed,
-            b,
-            self.all_labels_embed,
-            all_bs,
-            self.num_neg,
-            None,
-            self.loss_type,
-            self.mu_pos,
-            self.mu_neg,
-            self.use_max_sim_neg,
-            self.C_emb,
-            self.scale_loss,
-        )
-
-    def _build_tf_pred_graph(self, session_data: "SessionDataType") -> "tf.Tensor":
-
-        shapes, types = train_utils.get_shapes_types(session_data)
-
-        batch_placeholder = []
-        for s, t in zip(shapes, types):
-            batch_placeholder.append(tf.placeholder(t, s))
-
-        self.batch_in = tf.tuple(batch_placeholder)
-
-        batch_data, self.batch_tuple_sizes = train_utils.batch_to_session_data(
-            self.batch_in, session_data
-        )
-
-        a = self._combine_sparse_dense_features(
-            batch_data["text_features"], batch_data["text_mask"][0], "text"
-        )
-        b = self._combine_sparse_dense_features(
-            batch_data["label_features"], batch_data["label_mask"][0], "label"
-        )
-
-        self.all_labels_embed = tf.constant(self.session.run(self.all_labels_embed))
-
-        self.message_embed = self._create_tf_embed_fnn(
-            a,
-            self.hidden_layer_sizes["text"],
-            fnn_name="text_label" if self.share_hidden_layers else "text",
-            embed_name="text",
-        )
-
-        self.sim_all = train_utils.tf_raw_sim(
-            self.message_embed[:, tf.newaxis, :],
-            self.all_labels_embed[tf.newaxis, :, :],
-            None,
-        )
-
-        self.label_embed = self._create_tf_embed_fnn(
-            b,
-            self.hidden_layer_sizes["label"],
-            fnn_name="text_label" if self.share_hidden_layers else "label",
-            embed_name="label",
-        )
-
-        self.sim = train_utils.tf_raw_sim(
-            self.message_embed[:, tf.newaxis, :], self.label_embed, None
-        )
-
-        return train_utils.confidence_from_sim(self.sim_all, self.similarity_type)
-
-    @staticmethod
-    def _get_num_of_features(session_data: "SessionDataType", key: Text) -> int:
-        num_features = 0
-        for data in session_data[key]:
-            if data.size > 0:
-                num_features += data[0].shape[-1]
-        return num_features
-
-    def check_input_dimension_consistency(self, session_data: "SessionDataType"):
-        """Check if text features and intent features have the same dimension."""
-
-        if self.share_hidden_layers:
-            num_text_features = self._get_num_of_features(session_data, "text_features")
-            num_intent_features = self._get_num_of_features(
-                session_data, "label_features"
-            )
-
-            if num_text_features != num_intent_features:
-                raise ValueError(
-                    "If embeddings are shared, "
-                    "text features and label features "
-                    "must coincide. Check the output dimensions of previous components."
-                )
-
->>>>>>> 71c1228b
+        for example in training_data.training_examples:
+            entities = example.get(ENTITIES_ATTRIBUTE)
+
+            if not entities:
+                continue
+
+            entities = CRFEntityExtractor._convert_example(example)
+            output = CRFEntityExtractor._bilou_tags_from_offsets(
+                example.get(TOKENS_NAMES[TEXT_ATTRIBUTE]), entities
+            )
+
+            example.set(MESSAGE_BILOU_ENTITIES_ATTRIBUTE, output)
+
     def preprocess_train_data(self, training_data: "TrainingData"):
         """Prepares data for training.
 
         Performs sanity checks on training data, extracts encodings for labels.
         """
         if self.bilou_flag:
-            self.apply_bilou_schema(training_data)
+            self._apply_bilou_schema(training_data)
 
         label_id_dict = self._create_label_id_dict(
             training_data, attribute=INTENT_ATTRIBUTE
@@ -942,12 +706,8 @@
         session_data = self._create_session_data(
             training_data.training_examples,
             label_id_dict,
-<<<<<<< HEAD
             tag_id_dict,
-            label_attribute=MESSAGE_INTENT_ATTRIBUTE,
-=======
             label_attribute=INTENT_ATTRIBUTE,
->>>>>>> 71c1228b
         )
 
         self.num_tags = len(self.inverted_tag_dict)
@@ -956,28 +716,9 @@
 
         return session_data
 
-<<<<<<< HEAD
-    def apply_bilou_schema(self, training_data: "TrainingData"):
-        if not self.named_entity_recognition:
-            return
-
-        for example in training_data.training_examples:
-            entities = example.get(MESSAGE_ENTITIES_ATTRIBUTE)
-
-            if not entities:
-                continue
-
-            entities = CRFEntityExtractor._convert_example(example)
-            output = CRFEntityExtractor._bilou_tags_from_offsets(
-                example.get(MESSAGE_TOKENS_NAMES[MESSAGE_TEXT_ATTRIBUTE]), entities
-            )
-
-            example.set(MESSAGE_BILOU_ENTITIES_ATTRIBUTE, output)
-=======
     @staticmethod
     def _check_enough_labels(session_data: "SessionDataType") -> bool:
         return len(np.unique(session_data["label_ids"])) >= 2
->>>>>>> 71c1228b
 
     def train(
         self,
@@ -1015,32 +756,9 @@
         else:
             eval_session_data = None
 
-<<<<<<< HEAD
+        # TODO set it in the model
         # set random seed
         tf.random.set_seed(self.random_seed)
-=======
-        self.graph = tf.Graph()
-        with self.graph.as_default():
-            # set random seed
-            tf.set_random_seed(self.random_seed)
-
-            # allows increasing batch size
-            batch_size_in = tf.placeholder(tf.int64)
-
-            (
-                self._iterator,
-                train_init_op,
-                eval_init_op,
-            ) = train_utils.create_iterator_init_datasets(
-                session_data,
-                eval_session_data,
-                batch_size_in,
-                self.batch_in_strategy,
-                label_key="label_ids",
-            )
-
-            self._is_training = tf.placeholder_with_default(False, shape=())
->>>>>>> 71c1228b
 
         self.model = DIET(
             session_data,
@@ -1087,8 +805,7 @@
 
         # self.attention_weights = train_utils.extract_attention(self.attention_weights)
 
-        # process helpers
-
+    # process helpers
     def _predict(self, message: "Message"):
         if self.model is None or self.predict_func is None:
             return
@@ -1181,9 +898,9 @@
             if last_tag != tag:
                 entity = {
                     "entity": tag,
-                    "start": token.offset,
+                    "start": token.start,
                     "end": token.end,
-                    "extractor": "flair",
+                    "extractor": "DIET",
                 }
                 entities.append(entity)
 
@@ -1206,8 +923,8 @@
         if self.intent_classification:
             label, label_ranking = self._predict_label(out)
 
-            message.set("intent", label, add_to_output=True)
-            message.set("intent_ranking", label_ranking, add_to_output=True)
+            message.set("label", label, add_to_output=True)
+            message.set("label_ranking", label_ranking, add_to_output=True)
 
         if self.named_entity_recognition:
             entities = self._predict_entities(out, message)
@@ -1223,7 +940,7 @@
         if self.model is None:
             return {"file": None}
 
-        model_file = os.path.join(model_dir, file_name +".tf_model")
+        tf_model_file = os.path.join(model_dir, file_name + ".tf_model")
 
         # # plot training curves
         # plotter = Plotter()
@@ -1232,7 +949,7 @@
         # copyfile(self.training_log_file, os.path.join(model_dir, "training-log.tsv"))
 
         try:
-            os.makedirs(os.path.dirname(model_file))
+            os.makedirs(os.path.dirname(tf_model_file))
         except OSError as e:
             # be happy if someone already created the path
             import errno
@@ -1240,7 +957,7 @@
             if e.errno != errno.EEXIST:
                 raise
 
-        self.model.save_weights(model_file, save_format='tf')
+        self.model.save_weights(tf_model_file, save_format='tf')
 
         dummy_session_data = {
             k: [v[:1] for v in vs]
@@ -1288,7 +1005,7 @@
 
         if model_dir and meta.get("file"):
             file_name = meta.get("file")
-            model_file = os.path.join(model_dir, file_name + ".tf_model")
+            tf_model_file = os.path.join(model_dir, file_name + ".tf_model")
 
             with open(os.path.join(model_dir, file_name + ".tf_config.pkl"), "rb") as f:
                 _tf_config = pickle.load(f)
@@ -1320,7 +1037,7 @@
 
             hidden_layer_sizes = {
                 "text": meta["hidden_layers_sizes_a"],
-                "intent": meta["hidden_layers_sizes_b"],
+                "label": meta["hidden_layers_sizes_b"],
                 "tag": meta["hidden_layers_sizes_c"],
             }
             similarity_type = meta["similarity_type"]
@@ -1361,16 +1078,16 @@
                 meta["learning_rate"],
                 meta["batch_strategy"],
             )
-
+            logger.debug("Loading the model ...")
             model.fit(
                 1,
                 1,
                 0,
                 0,
                 silent=True,
-            )
-
-            model.load_weights(model_file)
+                eager=True,
+            )
+            model.load_weights(tf_model_file)
 
             # build the graph for prediction
             model.session_data = {
@@ -1385,6 +1102,8 @@
             )
             batch_in = next(iter(predict_dataset))
             predict_func(batch_in)
+            logger.debug("Finished loading the model.")
+
             return cls(
                 component_config=meta,
                 inverted_label_dict=inv_label_dict,
@@ -1495,10 +1214,10 @@
         self._sparse_dropout = tf_layers.SparseDropout(rate=droprate)
         self._sparse_to_dense = {
             "text": self._create_sparse_dense_layer(
-                session_data["text_features"], "text", reg_lambda, dense_dim
+                session_data["text_features"], "text", reg_lambda, dense_dim["text"]
             ),
-            "intent": self._create_sparse_dense_layer(
-                session_data["intent_features"], "intent", reg_lambda, dense_dim
+            "label": self._create_sparse_dense_layer(
+                session_data["label_features"], "label", reg_lambda, dense_dim["label"]
             ),
         }
 
@@ -1509,11 +1228,11 @@
                 reg_lambda,
                 "text_intent" if share_hidden_layers else "text",
             ),
-            "intent": tf_layers.ReluFfn(
-                hidden_layer_sizes["intent"],
+            "label": tf_layers.ReluFfn(
+                hidden_layer_sizes["label"],
                 droprate,
                 reg_lambda,
-                "text_intent" if share_hidden_layers else "intent",
+                "text_intent" if share_hidden_layers else "label",
             ),
         }
 
@@ -1554,8 +1273,8 @@
             self._embed["text"] = tf_layers.Embed(
                 embed_dim, reg_lambda, "text", similarity_type
             )
-            self._embed["intent"] = tf_layers.Embed(
-                embed_dim, reg_lambda, "intent", similarity_type
+            self._embed["label"] = tf_layers.Embed(
+                embed_dim, reg_lambda, "label", similarity_type
             )
             self.train_metrics["i_loss"] = tf.keras.metrics.Mean(name="i_loss")
             self.train_metrics["i_acc"] = tf.keras.metrics.Mean(name="i_acc")
@@ -1683,11 +1402,11 @@
 
     def _build_all_b(self):
         all_labels = self._create_bow(
-            self.tf_label_data["intent_features"],
-            self.tf_label_data["intent_mask"][0],
-            "intent",
-        )
-        all_labels_embed = self._embed["intent"](all_labels)
+            self.tf_label_data["label_features"],
+            self.tf_label_data["label_mask"][0],
+            "label",
+        )
+        all_labels_embed = self._embed["label"](all_labels)
 
         return all_labels_embed, all_labels
 
@@ -1695,7 +1414,7 @@
         all_labels_embed, all_labels = self._build_all_b()
 
         a_embed = self._embed["text"](a)
-        b_embed = self._embed["intent"](b)
+        b_embed = self._embed["label"](b)
 
         return train_utils.calculate_loss_acc(
             a_embed,
@@ -1777,9 +1496,9 @@
             cls = tf.gather_nd(text_transformed, idxs)
 
             label = self._create_bow(
-                tf_batch_data["intent_features"],
-                tf_batch_data["intent_mask"][0],
-                "intent",
+                tf_batch_data["label_features"],
+                tf_batch_data["label_mask"][0],
+                "label",
             )
             loss, acc = self._intent_loss(cls, label)
             losses["i_loss"] = loss
@@ -1814,7 +1533,7 @@
         return train_utils.create_tf_dataset(
             self.session_data,
             batch_size,
-            label_key="intent_ids",
+            label_key="label_ids",
             batch_strategy=self._batch_in_strategy,
             shuffle=True,
         )
@@ -1832,7 +1551,7 @@
     def eval_dataset(self, batch_size):
         if self.eval_session_data is not None:
             return train_utils.create_tf_dataset(
-                self.eval_session_data, batch_size, label_key="intent_ids"
+                self.eval_session_data, batch_size, label_key="label_ids"
             )
 
     def build_for_predict(self):
@@ -1869,11 +1588,11 @@
                 None,
             )
             # label = self._create_bow(
-            #     tf_batch_data["intent_features"],
-            #     tf_batch_data["intent_mask"][0],
-            #     "intent",
+            #     tf_batch_data["label_features"],
+            #     tf_batch_data["label_mask"][0],
+            #     "label",
             # )
-            # label_embed = self._embed["intent"](label)
+            # label_embed = self._embed["label"](label)
             # sim = train_utils.tf_raw_sim(
             #     cls_embed[:, tf.newaxis, :], label_embed, None
             # )
@@ -1895,5 +1614,5 @@
         return train_utils.create_tf_dataset(
             self.session_data,
             1,
-            label_key="intent_ids",
+            label_key="label_ids",
         )