--- conflicted
+++ resolved
@@ -32,14 +32,10 @@
 logger = logging.getLogger(__name__)
 
 
-<<<<<<< HEAD
 @DefaultV1Recipe.register(
     DefaultV1Recipe.ComponentType.INTENT_CLASSIFIER, is_trainable=False
 )
-class FallbackClassifierGraphComponent(GraphComponent):
-=======
 class FallbackClassifierGraphComponent(GraphComponent, IntentClassifier2):
->>>>>>> 41db03ff
     """Handles incoming messages with low NLU confidence."""
 
     @classmethod
