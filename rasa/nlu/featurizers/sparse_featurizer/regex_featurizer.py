import logging
import re
from typing import Any, Dict, List, Optional, Text, Type, Tuple
from pathlib import Path
import numpy as np
import scipy.sparse

import rasa.shared.utils.io
import rasa.utils.io
import rasa.nlu.utils.pattern_utils as pattern_utils
from rasa.nlu import utils
from rasa.nlu.components import Component
from rasa.nlu.config import RasaNLUModelConfig
from rasa.nlu.constants import (
    TOKENS_NAMES,
    FEATURIZER_CLASS_ALIAS,
    MIN_ADDITIONAL_REGEX_PATTERNS,
)
from rasa.shared.nlu.constants import (
    TEXT,
    RESPONSE,
    FEATURE_TYPE_SENTENCE,
    FEATURE_TYPE_SEQUENCE,
    ACTION_TEXT,
)
from rasa.nlu.featurizers.featurizer import SparseFeaturizer
from rasa.shared.nlu.training_data.features import Features
from rasa.nlu.model import Metadata
from rasa.nlu.tokenizers.tokenizer import Tokenizer
from rasa.shared.nlu.training_data.training_data import (
    TrainingDataFull,
    TrainingDataChunk,
)
from rasa.shared.nlu.training_data.message import Message
from rasa.shared.utils.common import lazy_property

logger = logging.getLogger(__name__)


class RegexFeaturizer(SparseFeaturizer):
    @classmethod
    def required_components(cls) -> List[Type[Component]]:
        return [Tokenizer]

    defaults = {
        # text will be processed with case sensitive as default
        "case_sensitive": True,
        # use lookup tables to generate features
        "use_lookup_tables": True,
        # use regexes to generate features
        "use_regexes": True,
        # Additional number of patterns to consider
        # for incremental training
        "number_additional_patterns": None,
        # use match word boundaries for lookup table
        "use_word_boundaries": True,
    }

    def __init__(
        self,
        component_config: Optional[Dict[Text, Any]] = None,
        known_patterns: Optional[List[Dict[Text, Text]]] = None,
        pattern_vocabulary_stats: Optional[Dict[Text, int]] = None,
        finetune_mode: bool = False,
    ) -> None:
        """Constructs new features for regexes and lookup table using regex expressions.

        Args:
            component_config: Configuration for the component
            known_patterns: Regex Patterns the component should pre-load itself with.
            pattern_vocabulary_stats: Statistics about number of pattern slots filled
                and total number available.
            finetune_mode: Load component in finetune mode.
        """
        super().__init__(component_config)

        self.known_patterns = known_patterns if known_patterns else []
        self.case_sensitive = self.component_config["case_sensitive"]
        self.number_additional_patterns = self.component_config[
            "number_additional_patterns"
        ]
        self.finetune_mode = finetune_mode
        self.pattern_vocabulary_stats = pattern_vocabulary_stats

        if self.finetune_mode and not self.pattern_vocabulary_stats:
            # If the featurizer is instantiated in finetune mode,
            # the vocabulary stats for it should be known.
            raise rasa.shared.exceptions.InvalidParameterException(
                f"{self.__class__.__name__} was instantiated with"
                f" `finetune_mode=True` but `pattern_vocabulary_stats`"
                f" was left to `None`. This is invalid since the featurizer"
                f" needs vocabulary statistics to featurize in finetune mode."
            )

    @lazy_property
    def vocabulary_stats(self) -> Dict[Text, int]:
        """Computes total vocabulary size and how much of it is consumed.

        Returns:
            Computed vocabulary size and number of filled vocabulary slots.
        """
        if not self.finetune_mode:
            max_number_patterns = (
                len(self.known_patterns) + self._get_num_additional_slots()
            )
            return {
                "pattern_slots_filled": len(self.known_patterns),
                "max_number_patterns": max_number_patterns,
            }
        else:
            self.pattern_vocabulary_stats["pattern_slots_filled"] = len(
                self.known_patterns
            )
            return self.pattern_vocabulary_stats

    def _merge_new_patterns(self, new_patterns: List[Dict[Text, Text]]) -> None:
        """Updates already known patterns with new patterns extracted from data.

        Args:
            new_patterns: Patterns extracted from training data and to be merged with
                known patterns.
        """
        max_number_patterns = self.pattern_vocabulary_stats["max_number_patterns"]
        pattern_name_index_map = {
            pattern["name"]: index for index, pattern in enumerate(self.known_patterns)
        }
        patterns_dropped = False

        for extra_pattern in new_patterns:
            new_pattern_name = extra_pattern["name"]

            # Some patterns may have just new examples added
            # to them. These do not count as additional pattern.
            if new_pattern_name in pattern_name_index_map:
                self.known_patterns[pattern_name_index_map[new_pattern_name]][
                    "pattern"
                ] = extra_pattern["pattern"]
            else:
                if len(self.known_patterns) == max_number_patterns:
                    patterns_dropped = True
                    continue
                self.known_patterns.append(extra_pattern)
        if patterns_dropped:
            rasa.shared.utils.io.raise_warning(
                f"The originally trained model was configured to "
                f"handle a maximum number of {max_number_patterns} patterns. "
                f"The current training data exceeds this number as "
                f"there are {len(new_patterns)} patterns in total. "
                f"Some patterns will be dropped and not used for "
                f"featurization. It is advisable to re-train the "
                f"model from scratch."
            )

    def _get_num_additional_slots(self) -> int:
        """Computes number of additional pattern slots available."""
        if self.number_additional_patterns is None:
            # We take twice the number of currently defined
            # regex patterns as the number of additional
            # vocabulary slots to support if this parameter
            # is not configured by the user. Also, to avoid having
            # to retrain from scratch very often, the default number
            # of additional slots is kept to MIN_ADDITIONAL_SLOTS.
            # This is an empirically tuned number.
            self.number_additional_patterns = max(
                MIN_ADDITIONAL_REGEX_PATTERNS, len(self.known_patterns) * 2
            )
        return self.number_additional_patterns

    def prepare_partial_training(
        self,
        training_data: TrainingDataFull,
        config: Optional[RasaNLUModelConfig] = None,
        **kwargs: Any,
    ) -> None:
        """Prepare the component for training on just a part of the data.

<<<<<<< HEAD
        See parent class for more information.
=======
        Args:
            training_data: Training data consisting of training examples and patterns
                available.
            config: NLU Pipeline config
            **kwargs: Any other arguments
>>>>>>> ccad4707
        """
        self.known_patterns = pattern_utils.extract_patterns(
            training_data,
            use_lookup_tables=self.component_config["use_lookup_tables"],
            use_regexes=self.component_config["use_regexes"],
            use_word_boundaries=self.component_config["use_word_boundaries"],
        )
        if self.finetune_mode:
            # Merge patterns extracted from data with known patterns
            self._merge_new_patterns(self.known_patterns)
        else:
            self.known_patterns = self.known_patterns

    def train_chunk(
        self,
        training_data_chunk: TrainingDataChunk,
        config: Optional[RasaNLUModelConfig] = None,
        **kwargs: Any,
    ) -> None:
        """Train this component on the given chunk.

        See parent class for more information.
        """
        for example in training_data_chunk.training_examples:
            for attribute in [TEXT, RESPONSE, ACTION_TEXT]:
                self._text_features_with_regex(example, attribute)

    def process(self, message: Message, **kwargs: Any) -> None:
        self._text_features_with_regex(message, TEXT)

    def _text_features_with_regex(self, message: Message, attribute: Text) -> None:
        """Helper method to extract features and set them appropriately in the message.

        Args:
            message: Message to be featurized.
            attribute: Attribute of message to be featurized.
        """
        if self.known_patterns:
            sequence_features, sentence_features = self._features_for_patterns(
                message, attribute
            )

            if sequence_features is not None:
                final_sequence_features = Features(
                    sequence_features,
                    FEATURE_TYPE_SEQUENCE,
                    attribute,
                    self.component_config[FEATURIZER_CLASS_ALIAS],
                )
                message.add_features(final_sequence_features)

            if sentence_features is not None:
                final_sentence_features = Features(
                    sentence_features,
                    FEATURE_TYPE_SENTENCE,
                    attribute,
                    self.component_config[FEATURIZER_CLASS_ALIAS],
                )
                message.add_features(final_sentence_features)

    def _features_for_patterns(
        self, message: Message, attribute: Text
    ) -> Tuple[Optional[scipy.sparse.coo_matrix], Optional[scipy.sparse.coo_matrix]]:
        """Checks which known patterns match the message.

        Given a sentence, returns a vector of {1,0} values indicating which
        regexes did match. Furthermore, if the
        message is tokenized, the function will mark all tokens with a dict
        relating the name of the regex to whether it was matched.

        Args:
            message: Message to be featurized.
            attribute: Attribute of message to be featurized.

        Returns:
           Token and sentence level features of message attribute.
        """
        # Attribute not set (e.g. response not present)
        if not message.get(attribute):
            return None, None

        tokens = message.get(TOKENS_NAMES[attribute], [])

        if not tokens:
            # nothing to featurize
            return None, None

        flags = 0  # default flag
        if not self.case_sensitive:
            flags = re.IGNORECASE

        sequence_length = len(tokens)

        max_number_patterns = self.vocabulary_stats["max_number_patterns"]

        sequence_features = np.zeros([sequence_length, max_number_patterns])
        sentence_features = np.zeros([1, max_number_patterns])

        for pattern_index, pattern in enumerate(self.known_patterns):
            matches = re.finditer(
                pattern["pattern"], message.get(attribute), flags=flags
            )
            matches = list(matches)

            for token_index, t in enumerate(tokens):
                patterns = t.get("pattern", default={})
                patterns[pattern["name"]] = False

                for match in matches:
                    if t.start < match.end() and t.end > match.start():
                        patterns[pattern["name"]] = True
                        sequence_features[token_index][pattern_index] = 1.0
                        if attribute in [RESPONSE, TEXT, ACTION_TEXT]:
                            # sentence vector should contain all patterns
                            sentence_features[0][pattern_index] = 1.0

                t.set("pattern", patterns)

        return (
            scipy.sparse.coo_matrix(sequence_features),
            scipy.sparse.coo_matrix(sentence_features),
        )

    @classmethod
    def load(
        cls,
        meta: Dict[Text, Any],
        model_dir: Optional[Text] = None,
        model_metadata: Optional[Metadata] = None,
        cached_component: Optional["RegexFeaturizer"] = None,
        should_finetune: bool = False,
        **kwargs: Any,
    ) -> "RegexFeaturizer":
        """Loads a previously trained component.

        Args:
            meta: Configuration of trained component.
            model_dir: Path where trained pipeline is stored.
            model_metadata: Metadata for the trained pipeline.
            cached_component: Previously cached component(if any).
            should_finetune: Indicates whether to load the component for further
                finetuning.
            **kwargs: Any other arguments.
        """
        file_name = meta.get("file")

        patterns_file_name = Path(model_dir) / (file_name + ".patterns.pkl")

        vocabulary_stats_file_name = Path(model_dir) / (
            file_name + ".vocabulary_stats.pkl"
        )

        known_patterns = None
        vocabulary_stats = None
        if patterns_file_name.exists():
            known_patterns = rasa.shared.utils.io.read_json_file(patterns_file_name)
        if vocabulary_stats_file_name.exists():
            vocabulary_stats = rasa.shared.utils.io.read_json_file(
                vocabulary_stats_file_name
            )

        return RegexFeaturizer(
            meta,
            known_patterns=known_patterns,
            pattern_vocabulary_stats=vocabulary_stats,
            finetune_mode=should_finetune,
        )

    def persist(self, file_name: Text, model_dir: Text) -> Optional[Dict[Text, Any]]:
        """Persist this model into the passed directory.

        Args:
            file_name: Prefix to add to all files stored as part of this component.
            model_dir: Path where files should be stored.

        Returns:
            Metadata necessary to load the model again.
        """
        patterns_file_name = file_name + ".patterns.pkl"
        regex_file = Path(model_dir) / patterns_file_name
        utils.write_json_to_file(regex_file, self.known_patterns, indent=4)
        vocabulary_stats_file_name = file_name + ".vocabulary_stats.pkl"
        vocabulary_file = Path(model_dir) / vocabulary_stats_file_name
        utils.write_json_to_file(vocabulary_file, self.vocabulary_stats, indent=4)

        return {"file": file_name}<|MERGE_RESOLUTION|>--- conflicted
+++ resolved
@@ -174,15 +174,7 @@
     ) -> None:
         """Prepare the component for training on just a part of the data.
 
-<<<<<<< HEAD
         See parent class for more information.
-=======
-        Args:
-            training_data: Training data consisting of training examples and patterns
-                available.
-            config: NLU Pipeline config
-            **kwargs: Any other arguments
->>>>>>> ccad4707
         """
         self.known_patterns = pattern_utils.extract_patterns(
             training_data,
