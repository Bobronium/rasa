import typing
from typing import Dict, Text, List, Any, Optional, Type

<<<<<<< HEAD
from rasa.engine.recipes.default_recipe import DefaultV1Recipe
=======
from rasa.nlu.utils.spacy_utils import SpacyPreprocessor
>>>>>>> 41db03ff
from rasa.nlu.tokenizers.tokenizer import Token, TokenizerGraphComponent
from rasa.nlu.constants import SPACY_DOCS
from rasa.nlu.tokenizers._spacy_tokenizer import SpacyTokenizer
from rasa.shared.nlu.training_data.message import Message

if typing.TYPE_CHECKING:
    from spacy.tokens.doc import Doc

# This is a workaround around until we have all components migrated to `GraphComponent`.
SpacyTokenizer = SpacyTokenizer

POS_TAG_KEY = "pos"


@DefaultV1Recipe.register(
    DefaultV1Recipe.ComponentType.MESSAGE_TOKENIZER, is_trainable=False
)
class SpacyTokenizerGraphComponent(TokenizerGraphComponent):
    """Tokenizer that uses SpaCy."""

    @classmethod
    def required_components(cls) -> List[Type]:
        """Components that should be included in the pipeline before this component."""
        return [SpacyPreprocessor]

    @staticmethod
    def get_default_config() -> Dict[Text, Any]:
        """The component's default config (see parent class for full docstring)."""
        return {
            # Flag to check whether to split intents
            "intent_tokenization_flag": False,
            # Symbol on which intent should be split
            "intent_split_symbol": "_",
            # Regular expression to detect tokens
            "token_pattern": None,
        }

    @staticmethod
    def required_packages() -> List[Text]:
        """Any extra python dependencies required for this component to run."""
        return ["spacy"]

    def _get_doc(self, message: Message, attribute: Text) -> Optional["Doc"]:
        return message.get(SPACY_DOCS[attribute])

    def tokenize(self, message: Message, attribute: Text) -> List[Token]:
        """Tokenizes the text of the provided attribute of the incoming message."""
        doc = self._get_doc(message, attribute)
        if not doc:
            return []

        tokens = [
            Token(
                t.text, t.idx, lemma=t.lemma_, data={POS_TAG_KEY: self._tag_of_token(t)}
            )
            for t in doc
            if t.text and t.text.strip()
        ]

        return self._apply_token_pattern(tokens)

    @staticmethod
    def _tag_of_token(token: Any) -> Text:
        import spacy

        if spacy.about.__version__ > "2" and token._.has("tag"):
            return token._.get("tag")
        else:
            return token.tag_<|MERGE_RESOLUTION|>--- conflicted
+++ resolved
@@ -1,11 +1,8 @@
 import typing
 from typing import Dict, Text, List, Any, Optional, Type
 
-<<<<<<< HEAD
 from rasa.engine.recipes.default_recipe import DefaultV1Recipe
-=======
-from rasa.nlu.utils.spacy_utils import SpacyPreprocessor
->>>>>>> 41db03ff
+from rasa.nlu.utils.spacy_utils import SpacyPreprocessorGraphComponent
 from rasa.nlu.tokenizers.tokenizer import Token, TokenizerGraphComponent
 from rasa.nlu.constants import SPACY_DOCS
 from rasa.nlu.tokenizers._spacy_tokenizer import SpacyTokenizer
@@ -29,7 +26,7 @@
     @classmethod
     def required_components(cls) -> List[Type]:
         """Components that should be included in the pipeline before this component."""
-        return [SpacyPreprocessor]
+        return [SpacyPreprocessorGraphComponent]
 
     @staticmethod
     def get_default_config() -> Dict[Text, Any]:
