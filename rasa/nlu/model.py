import copy
import datetime
import logging
import os
from typing import Any, Dict, List, Optional, Text

import rasa.nlu
import rasa.utils.io
from rasa.constants import MINIMUM_COMPATIBLE_VERSION
from rasa.nlu import components, utils  # pytype: disable=pyi-error
from rasa.nlu.classifiers.classifier import (  # pytype: disable=pyi-error
    IntentClassifier,
)
from rasa.nlu.components import Component, ComponentBuilder  # pytype: disable=pyi-error
from rasa.nlu.featurizers.featurizer import Featurizer  # pytype: disable=pyi-error
from rasa.nlu.tokenizers import tokenizer  # pytype: disable=pyi-error
from rasa.nlu.config import RasaNLUModelConfig, component_config_from_pipeline
from rasa.nlu.extractors.extractor import EntityExtractor  # pytype: disable=pyi-error

<<<<<<< HEAD
from rasa.nlu.constants import (
    INTENT_NAME_KEY,
    TEXT,
    INTENT,
    ENTITIES,
    INTENT_CONFIDENCE_KEY,
)
=======
from rasa.nlu.constants import INTENT_NAME_KEY, TEXT, INTENT, ENTITIES, INTENT_CONFIDENCE_KEY
>>>>>>> bb60ad22

from rasa.nlu.persistor import Persistor
from rasa.nlu.training_data import Message, TrainingData
from rasa.nlu.utils import write_json_to_file
from rasa.nlu.constants import TEXT

MODEL_NAME_PREFIX = "nlu_"

logger = logging.getLogger(__name__)


class InvalidModelError(Exception):
    """Raised when a model failed to load.

    Attributes:
        message -- explanation of why the model is invalid
    """

    def __init__(self, message: Text) -> None:
        self.message = message

    def __str__(self) -> Text:
        return self.message


class UnsupportedModelError(Exception):
    """Raised when a model is too old to be loaded.

    Attributes:
        message -- explanation of why the model is invalid
    """

    def __init__(self, message: Text) -> None:
        self.message = message

    def __str__(self) -> Text:
        return self.message


class Metadata:
    """Captures all information about a model to load and prepare it."""

    @staticmethod
    def load(model_dir: Text):
        """Loads the metadata from a models directory.

        Args:
            model_dir: the directory where the model is saved.
        Returns:
            Metadata: A metadata object describing the model
        """
        try:
            metadata_file = os.path.join(model_dir, "metadata.json")
            data = rasa.utils.io.read_json_file(metadata_file)
            return Metadata(data, model_dir)
        except Exception as e:
            abspath = os.path.abspath(os.path.join(model_dir, "metadata.json"))
            raise InvalidModelError(
                f"Failed to load model metadata from '{abspath}'. {e}"
            )

    def __init__(self, metadata: Dict[Text, Any], model_dir: Optional[Text]):

        self.metadata = metadata
        self.model_dir = model_dir

    def get(self, property_name: Text, default: Any = None) -> Any:
        return self.metadata.get(property_name, default)

    @property
    def component_classes(self):
        if self.get("pipeline"):
            return [c.get("class") for c in self.get("pipeline", [])]
        else:
            return []

    @property
    def number_of_components(self):
        return len(self.get("pipeline", []))

    def for_component(self, index: int, defaults: Any = None) -> Dict[Text, Any]:
        return component_config_from_pipeline(index, self.get("pipeline", []), defaults)

    @property
    def language(self) -> Optional[Text]:
        """Language of the underlying model"""

        return self.get("language")

    def persist(self, model_dir: Text):
        """Persists the metadata of a model to a given directory."""

        metadata = self.metadata.copy()

        metadata.update(
            {
                "trained_at": datetime.datetime.now().strftime("%Y%m%d-%H%M%S"),
                "rasa_version": rasa.__version__,
            }
        )

        filename = os.path.join(model_dir, "metadata.json")
        write_json_to_file(filename, metadata, indent=4)


class Trainer:
    """Trainer will load the data and train all components.

    Requires a pipeline specification and configuration to use for
    the training.
    """

    def __init__(
        self,
        cfg: RasaNLUModelConfig,
        component_builder: Optional[ComponentBuilder] = None,
        skip_validation: bool = False,
    ):

        self.config = cfg
        self.skip_validation = skip_validation
        self.training_data = None  # type: Optional[TrainingData]

        if component_builder is None:
            # If no builder is passed, every interpreter creation will result in
            # a new builder. hence, no components are reused.
            component_builder = components.ComponentBuilder()

        # Before instantiating the component classes, lets check if all
        # required packages are available
        if not self.skip_validation:
            components.validate_requirements(cfg.component_names)

        # build pipeline
        self.pipeline = self._build_pipeline(cfg, component_builder)

    def _build_pipeline(
        self, cfg: RasaNLUModelConfig, component_builder: ComponentBuilder
    ) -> List[Component]:
        """Transform the passed names of the pipeline components into classes."""

        pipeline = []

        # Transform the passed names of the pipeline components into classes
        for i in range(len(cfg.pipeline)):
            component_cfg = cfg.for_component(i)
            component = component_builder.create_component(component_cfg, cfg)
            pipeline.append(component)

        if not self.skip_validation:
            components.validate_pipeline(pipeline)

        return pipeline

    def train(self, data: TrainingData, **kwargs: Any) -> "Interpreter":
        """Trains the underlying pipeline using the provided training data."""

        self.training_data = data

        self.training_data.validate()

        context = kwargs

        for component in self.pipeline:
            updates = component.provide_context()
            if updates:
                context.update(updates)

        # Before the training starts: check that all arguments are provided
        if not self.skip_validation:
            components.validate_required_components_from_data(
                self.pipeline, self.training_data
            )

        # data gets modified internally during the training - hence the copy
        working_data: TrainingData = copy.deepcopy(data)

        for i, component in enumerate(self.pipeline):
            if isinstance(component, (EntityExtractor, IntentClassifier)):
                working_data = working_data.without_empty_e2e_examples()

            logger.info(f"Starting to train component {component.name}")
            component.prepare_partial_processing(self.pipeline[:i], context)
            updates = component.train(working_data, self.config, **context)
            logger.info("Finished training component.")
            if updates:
                context.update(updates)

        return Interpreter(self.pipeline, context)

    @staticmethod
    def _file_name(index: int, name: Text) -> Text:
        return f"component_{index}_{name}"

    def persist(
        self,
        path: Text,
        persistor: Optional[Persistor] = None,
        fixed_model_name: Text = None,
        persist_nlu_training_data: bool = False,
    ) -> Text:
        """Persist all components of the pipeline to the passed path.

        Returns the directory of the persisted model."""

        timestamp = datetime.datetime.now().strftime("%Y%m%d-%H%M%S")
        metadata = {"language": self.config["language"], "pipeline": []}

        if fixed_model_name:
            model_name = fixed_model_name
        else:
            model_name = MODEL_NAME_PREFIX + timestamp

        path = os.path.abspath(path)
        dir_name = os.path.join(path, model_name)

        rasa.utils.io.create_directory(dir_name)

        if self.training_data and persist_nlu_training_data:
            metadata.update(self.training_data.persist(dir_name))

        for i, component in enumerate(self.pipeline):
            file_name = self._file_name(i, component.name)
            update = component.persist(file_name, dir_name)
            component_meta = component.component_config
            if update:
                component_meta.update(update)
            component_meta["class"] = utils.module_path_from_object(component)

            metadata["pipeline"].append(component_meta)

        Metadata(metadata, dir_name).persist(dir_name)

        if persistor is not None:
            persistor.persist(dir_name, model_name)
        logger.info(
            "Successfully saved model into '{}'".format(os.path.abspath(dir_name))
        )
        return dir_name


class Interpreter:
    """Use a trained pipeline of components to parse text messages."""

    # Defines all attributes (& default values)
    # that will be returned by `parse`
    @staticmethod
    def default_output_attributes() -> Dict[Text, Any]:
        return {
            TEXT: "",
            INTENT: {INTENT_NAME_KEY: None, INTENT_CONFIDENCE_KEY: 0.0},
            ENTITIES: [],
        }

    @staticmethod
    def ensure_model_compatibility(
        metadata: Metadata, version_to_check: Optional[Text] = None
    ) -> None:
        from packaging import version

        if version_to_check is None:
            version_to_check = MINIMUM_COMPATIBLE_VERSION

        model_version = metadata.get("rasa_version", "0.0.0")
        if version.parse(model_version) < version.parse(version_to_check):
            raise UnsupportedModelError(
                "The model version is too old to be "
                "loaded by this Rasa NLU instance. "
                "Either retrain the model, or run with "
                "an older version. "
                "Model version: {} Instance version: {}"
                "".format(model_version, rasa.__version__)
            )

    @staticmethod
    def load(
        model_dir: Text,
        component_builder: Optional[ComponentBuilder] = None,
        skip_validation: bool = False,
    ) -> "Interpreter":
        """Create an interpreter based on a persisted model.

        Args:
            skip_validation: If set to `True`, tries to check that all
                required packages for the components are installed
                before loading them.
            model_dir: The path of the model to load
            component_builder: The
                :class:`rasa.nlu.components.ComponentBuilder` to use.

        Returns:
            An interpreter that uses the loaded model.
        """

        model_metadata = Metadata.load(model_dir)

        Interpreter.ensure_model_compatibility(model_metadata)
        return Interpreter.create(model_metadata, component_builder, skip_validation)

    @staticmethod
    def create(
        model_metadata: Metadata,
        component_builder: Optional[ComponentBuilder] = None,
        skip_validation: bool = False,
    ) -> "Interpreter":
        """Load stored model and components defined by the provided metadata."""

        context = {}

        if component_builder is None:
            # If no builder is passed, every interpreter creation will result
            # in a new builder. hence, no components are reused.
            component_builder = components.ComponentBuilder()

        pipeline = []

        # Before instantiating the component classes,
        # lets check if all required packages are available
        if not skip_validation:
            components.validate_requirements(model_metadata.component_classes)

        for i in range(model_metadata.number_of_components):
            component_meta = model_metadata.for_component(i)
            component = component_builder.load_component(
                component_meta, model_metadata.model_dir, model_metadata, **context
            )
            try:
                updates = component.provide_context()
                if updates:
                    context.update(updates)
                pipeline.append(component)
            except components.MissingArgumentError as e:
                raise Exception(
                    "Failed to initialize component '{}'. "
                    "{}".format(component.name, e)
                )

        return Interpreter(pipeline, context, model_metadata)

    def __init__(
        self,
        pipeline: List[Component],
        context: Optional[Dict[Text, Any]],
        model_metadata: Optional[Metadata] = None,
    ) -> None:

        self.pipeline = pipeline
        self.context = context if context is not None else {}
        self.model_metadata = model_metadata

    def parse(
        self,
        text: Text,
        time: Optional[datetime.datetime] = None,
        only_output_properties: bool = True,
    ) -> Dict[Text, Any]:
        """Parse the input text, classify it and return pipeline result.

        The pipeline result usually contains intent and entities."""

        if not text:
            # Not all components are able to handle empty strings. So we need
            # to prevent that... This default return will not contain all
            # output attributes of all components, but in the end, no one
            # should pass an empty string in the first place.
            output = self.default_output_attributes()
            output["text"] = ""
            return output

        data = self.default_output_attributes()
        data[TEXT] = text

        message = Message(data=data, time=time)

        for component in self.pipeline:
            component.process(message, **self.context)

        output = self.default_output_attributes()
        output.update(message.as_dict(only_output_properties=only_output_properties))
        return output

    def parse_message(self, message: Message, attribute: Text = TEXT) -> Message:
        """
        Tokenizer and featurize the input message by the provided attribute;
        Args:
            message: message storing text to process;
            attribute: message attribute
        Returns:
            message: it contains the tokens and features which are the output of the NLU pipeline;
        """

        for component in self.pipeline:
            if not isinstance(component, (EntityExtractor, IntentClassifier)):
                component.process(message, attribute, **self.context)
        return message<|MERGE_RESOLUTION|>--- conflicted
+++ resolved
@@ -17,7 +17,7 @@
 from rasa.nlu.config import RasaNLUModelConfig, component_config_from_pipeline
 from rasa.nlu.extractors.extractor import EntityExtractor  # pytype: disable=pyi-error
 
-<<<<<<< HEAD
+
 from rasa.nlu.constants import (
     INTENT_NAME_KEY,
     TEXT,
@@ -25,9 +25,6 @@
     ENTITIES,
     INTENT_CONFIDENCE_KEY,
 )
-=======
-from rasa.nlu.constants import INTENT_NAME_KEY, TEXT, INTENT, ENTITIES, INTENT_CONFIDENCE_KEY
->>>>>>> bb60ad22
 
 from rasa.nlu.persistor import Persistor
 from rasa.nlu.training_data import Message, TrainingData
