--- conflicted
+++ resolved
@@ -71,15 +71,12 @@
     # Cannot fix this deprecation warning since we need to support two
     # numpy versions as long as we keep python 37 around
     (DeprecationWarning, "the `interpolation=` argument to quantile was renamed"),
-<<<<<<< HEAD
-=======
     # the next two warnings are triggered by adding 3.10 support,
     # for more info: https://docs.python.org/3.10/whatsnew/3.10.html#deprecated
     (DeprecationWarning, "the load_module*"),
     (ImportWarning, "_SixMetaPathImporter.find_spec*"),
     # 3.10 specific warning: https://github.com/pytest-dev/pytest-asyncio/issues/212
     (DeprecationWarning, "There is no current event loop"),
->>>>>>> 2b87f0a6
 ]
 
 EXPECTED_WARNINGS.extend(EXPECTED_PILLOW_DEPRECATION_WARNINGS)
