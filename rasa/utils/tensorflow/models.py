import tensorflow as tf
import tensorflow_addons as tfa
import numpy as np
import logging
import random
from collections import defaultdict
from typing import (
    List,
    Text,
    Dict,
    Tuple,
    Union,
    Optional,
    Any,
)

from rasa.shared.constants import DIAGNOSTIC_DATA
from rasa.utils.tensorflow.model_data import RasaModelData, FeatureSignature
from rasa.utils.tensorflow.constants import (
    LABEL,
    SEQUENCE,
    SENTENCE,
    SEQUENCE_LENGTH,
    RANDOM_SEED,
    EMBEDDING_DIMENSION,
    REGULARIZATION_CONSTANT,
    SIMILARITY_TYPE,
    WEIGHT_SPARSITY,
    NUM_TRANSFORMER_LAYERS,
    TRANSFORMER_SIZE,
    NUM_HEADS,
    UNIDIRECTIONAL_ENCODER,
    KEY_RELATIVE_ATTENTION,
    VALUE_RELATIVE_ATTENTION,
    MAX_RELATIVE_POSITION,
    NUM_NEG,
    LOSS_TYPE,
    MAX_POS_SIM,
    MAX_NEG_SIM,
    USE_MAX_NEG_SIM,
    NEGATIVE_MARGIN_SCALE,
    HIDDEN_LAYERS_SIZES,
    DROP_RATE,
    DENSE_DIMENSION,
    CONCAT_DIMENSION,
    DROP_RATE_ATTENTION,
    SCALE_LOSS,
    LEARNING_RATE,
    CONSTRAIN_SIMILARITIES,
    MODEL_CONFIDENCE,
)
from rasa.utils.tensorflow import layers
from rasa.utils.tensorflow import rasa_layers
from rasa.utils.tensorflow.transformer import TransformerEncoder
from rasa.utils.tensorflow.temp_keras_modules import TmpKerasModel
from rasa.utils.tensorflow.data_generator import (
    RasaDataGenerator,
    RasaBatchDataGenerator,
)
from tensorflow.python.keras.utils import tf_utils

logger = logging.getLogger(__name__)


# noinspection PyMethodOverriding
class RasaModel(TmpKerasModel):
    """Abstract custom Keras model.

     This model overwrites the following methods:
    - train_step
    - test_step
    - predict_step
    - save
    - load
    Cannot be used as tf.keras.Model.
    """

    def __init__(self, random_seed: Optional[int] = None, **kwargs: Any) -> None:
        """Initialize the RasaModel.

        Args:
            random_seed: set the random seed to get reproducible results
        """
        # make sure that keras releases resources from previously trained model
        tf.keras.backend.clear_session()
        super().__init__(**kwargs)

        self.total_loss = tf.keras.metrics.Mean(name="t_loss")
        self.metrics_to_log = ["t_loss"]

        self._training = None  # training phase should be defined when building a graph

        self.random_seed = random_seed
        self._set_random_seed()

        self._tf_predict_step = None
        self.prepared_for_prediction = False

    def _set_random_seed(self) -> None:
        random.seed(self.random_seed)
        tf.random.set_seed(self.random_seed)
        np.random.seed(self.random_seed)

    def batch_loss(
        self, batch_in: Union[Tuple[tf.Tensor], Tuple[np.ndarray]]
    ) -> tf.Tensor:
        """Calculates the loss for the given batch.

        Args:
            batch_in: The batch.

        Returns:
            The loss of the given batch.
        """
        raise NotImplementedError

    def prepare_for_predict(self) -> None:
        """Prepares tf graph fpr prediction.

        This method should contain necessary tf calculations
        and set self variables that are used in `batch_predict`.
        For example, pre calculation of `self.all_labels_embed`.
        """
        pass

    def batch_predict(
        self, batch_in: Union[Tuple[tf.Tensor], Tuple[np.ndarray]]
    ) -> Dict[Text, Union[tf.Tensor, Dict[Text, tf.Tensor]]]:
        """Predicts the output of the given batch.

        Args:
            batch_in: The batch.

        Returns:
            The output to predict.
        """
        raise NotImplementedError

    def train_step(
        self, batch_in: Union[Tuple[tf.Tensor], Tuple[np.ndarray]]
    ) -> Dict[Text, float]:
        """Performs a train step using the given batch.

        Args:
            batch_in: The batch input.

        Returns:
            Training metrics.
        """
        self._training = True

        # calculate supervision and regularization losses separately
        with tf.GradientTape(persistent=True) as tape:
            prediction_loss = self.batch_loss(batch_in)
            regularization_loss = tf.math.add_n(self.losses)
            total_loss = prediction_loss + regularization_loss

        self.total_loss.update_state(total_loss)

        # calculate the gradients that come from supervision signal
        prediction_gradients = tape.gradient(prediction_loss, self.trainable_variables)
        # calculate the gradients that come from regularization
        regularization_gradients = tape.gradient(
            regularization_loss, self.trainable_variables
        )
        # delete gradient tape manually
        # since it was created with `persistent=True` option
        del tape

        gradients = []
        for pred_grad, reg_grad in zip(prediction_gradients, regularization_gradients):
            if pred_grad is not None and reg_grad is not None:
                # remove regularization gradient for variables
                # that don't have prediction gradient
                gradients.append(
                    pred_grad
                    + tf.where(pred_grad > 0, reg_grad, tf.zeros_like(reg_grad))
                )
            else:
                gradients.append(pred_grad)

        self.optimizer.apply_gradients(zip(gradients, self.trainable_variables))

        self._training = None

        return self._get_metric_results()

    def test_step(
        self, batch_in: Union[Tuple[tf.Tensor], Tuple[np.ndarray]]
    ) -> Dict[Text, float]:
        """Tests the model using the given batch.

        This method is used during validation.

        Args:
            batch_in: The batch input.

        Returns:
            Testing metrics.
        """
        self._training = False

        prediction_loss = self.batch_loss(batch_in)
        regularization_loss = tf.math.add_n(self.losses)
        total_loss = prediction_loss + regularization_loss
        self.total_loss.update_state(total_loss)

        self._training = None

        return self._get_metric_results()

    def predict_step(
        self, batch_in: Union[Tuple[tf.Tensor], Tuple[np.ndarray]]
    ) -> Dict[Text, tf.Tensor]:
        """Predicts the output for the given batch.

        Args:
            batch_in: The batch to predict.

        Returns:
            Prediction output.
        """
        self._training = False

        if not self.prepared_for_prediction:
            # in case the model is used for prediction without loading, e.g. directly
            # after training, we need to prepare the model for prediction once
            self.prepare_for_predict()
            self.prepared_for_prediction = True

        return self.batch_predict(batch_in)

    @staticmethod
    def _dynamic_signature(
        batch_in: Union[Tuple[tf.Tensor], Tuple[np.ndarray]]
    ) -> List[List[tf.TensorSpec]]:
        element_spec = []
        for tensor in batch_in:
            if len(tensor.shape) > 1:
                shape = [None] * (len(tensor.shape) - 1) + [tensor.shape[-1]]
            else:
                shape = [None]
            element_spec.append(tf.TensorSpec(shape, tensor.dtype))
        # batch_in is a list of tensors, therefore we need to wrap element_spec into
        # the list
        return [element_spec]

    def rasa_predict(
        self, model_data: RasaModelData
    ) -> Dict[Text, Union[np.ndarray, Dict[Text, Any]]]:
        """Custom prediction method that builds tf graph on the first call.

        Args:
            model_data: The model data to use for prediction.

        Return:
            Prediction output, including diagnostic data.
        """
        self._training = False
        if not self.prepared_for_prediction:
            # in case the model is used for prediction without loading, e.g. directly
            # after training, we need to prepare the model for prediction once
            self.prepare_for_predict()
            self.prepared_for_prediction = True

        batch_in = RasaBatchDataGenerator.prepare_batch(model_data.data)

        if self._run_eagerly:
            outputs = tf_utils.to_numpy_or_python_type(self.predict_step(batch_in))
            outputs[DIAGNOSTIC_DATA] = self._empty_lists_to_none_in_dict(
                outputs[DIAGNOSTIC_DATA]
            )
            return outputs

        if self._tf_predict_step is None:
            self._tf_predict_step = tf.function(
                self.predict_step, input_signature=self._dynamic_signature(batch_in)
            )

        outputs = tf_utils.to_numpy_or_python_type(self._tf_predict_step(batch_in))
        outputs[DIAGNOSTIC_DATA] = self._empty_lists_to_none_in_dict(
            outputs[DIAGNOSTIC_DATA]
        )
        return outputs

    @staticmethod
    def _empty_lists_to_none_in_dict(input_dict: Dict[Text, Any]) -> Dict[Text, Any]:
        """Recursively replaces empty list or np array with None in a dictionary."""

        def _recurse(x):
            if not isinstance(x, dict):
                if (isinstance(x, list) or isinstance(x, np.ndarray)) and np.size(
                    x
                ) == 0:
                    return None
                return x
            return {k: _recurse(v) for k, v in x.items()}

        return _recurse(input_dict)

    def _get_metric_results(self, prefix: Optional[Text] = "") -> Dict[Text, float]:
        return {
            f"{prefix}{metric.name}": metric.result()
            for metric in self.metrics
            if metric.name in self.metrics_to_log
        }

    def save(self, model_file_name: Text, overwrite: bool = True) -> None:
        """Save the model to the given file.

        Args:
            model_file_name: The file name to save the model to.
            overwrite: If 'True' an already existing model with the same file name will
                       be overwritten.
        """
        self.save_weights(model_file_name, overwrite=overwrite, save_format="tf")

    @classmethod
    def load(
        cls,
        model_file_name: Text,
        model_data_example: RasaModelData,
        predict_data_example: Optional[RasaModelData] = None,
        finetune_mode: bool = False,
        *args: Any,
        **kwargs: Any,
    ) -> "RasaModel":
        """Loads a model from the given weights.

        Args:
            model_file_name: Path to file containing model weights.
            model_data_example: Example data point to construct the model architecture.
            predict_data_example: Example data point to speed up prediction during
              inference.
            finetune_mode: Indicates whether to load the model for further finetuning.
            *args: Any other non key-worded arguments.
            **kwargs: Any other key-worded arguments.

        Returns:
            Loaded model with weights appropriately set.
        """
        logger.debug(
            f"Loading the model from {model_file_name} "
            f"with finetune_mode={finetune_mode}..."
        )
        # create empty model
        model = cls(*args, **kwargs)
        learning_rate = kwargs.get("config", {}).get(LEARNING_RATE, 0.001)
        # need to train on 1 example to build weights of the correct size
        model.compile(optimizer=tf.keras.optimizers.Adam(learning_rate))
        data_generator = RasaBatchDataGenerator(model_data_example, batch_size=1)
        model.fit(data_generator, verbose=False)
        # load trained weights
        model.load_weights(model_file_name)

        # predict on one data example to speed up prediction during inference
        # the first prediction always takes a bit longer to trace tf function
        if not finetune_mode and predict_data_example:
            model.rasa_predict(predict_data_example)

        logger.debug("Finished loading the model.")
        return model

    @staticmethod
    def batch_to_model_data_format(
        batch: Union[Tuple[tf.Tensor], Tuple[np.ndarray]],
        data_signature: Dict[Text, Dict[Text, List[FeatureSignature]]],
    ) -> Dict[Text, Dict[Text, List[tf.Tensor]]]:
        """Convert input batch tensors into batch data format.

        Batch contains any number of batch data. The order is equal to the
        key-value pairs in session data. As sparse data were converted into (indices,
        data, shape) before, this method converts them into sparse tensors. Dense
        data is kept.
        """
        # during training batch is a tuple of input and target data
        # as our target data is inside the input data, we are just interested in the
        # input data
        if isinstance(batch[0], Tuple):
            batch = batch[0]

        batch_data = defaultdict(lambda: defaultdict(list))

        idx = 0
        for key, values in data_signature.items():
            for sub_key, signature in values.items():
                for is_sparse, feature_dimension, number_of_dimensions in signature:
                    # we converted all 4D features to 3D features before
                    number_of_dimensions = (
                        number_of_dimensions if number_of_dimensions != 4 else 3
                    )
                    if is_sparse:
                        tensor, idx = RasaModel._convert_sparse_features(
                            batch, feature_dimension, idx, number_of_dimensions
                        )
                    else:
                        tensor, idx = RasaModel._convert_dense_features(
                            batch, feature_dimension, idx, number_of_dimensions
                        )
                    batch_data[key][sub_key].append(tensor)

        return batch_data

    @staticmethod
    def _convert_dense_features(
        batch: Union[Tuple[tf.Tensor], Tuple[np.ndarray]],
        feature_dimension: int,
        idx: int,
        number_of_dimensions: int,
    ) -> Tuple[tf.Tensor, int]:
        if isinstance(batch[idx], tf.Tensor):
            # explicitly substitute last dimension in shape with known
            # static value
            if number_of_dimensions > 1 and (
                batch[idx].shape is None or batch[idx].shape[-1] is None
            ):
                shape: List[Optional[int]] = [None] * (number_of_dimensions - 1)
                shape.append(feature_dimension)
                batch[idx].set_shape(shape)

            return batch[idx], idx + 1

        # convert to Tensor
        return (
            tf.constant(batch[idx], dtype=tf.float32, shape=batch[idx].shape),
            idx + 1,
        )

    @staticmethod
    def _convert_sparse_features(
        batch: Union[Tuple[tf.Tensor], Tuple[np.ndarray]],
        feature_dimension: int,
        idx: int,
        number_of_dimensions: int,
    ) -> Tuple[tf.SparseTensor, int]:
        # explicitly substitute last dimension in shape with known
        # static value
        shape = [batch[idx + 2][i] for i in range(number_of_dimensions - 1)] + [
            feature_dimension
        ]
        return tf.SparseTensor(batch[idx], batch[idx + 1], shape), idx + 3

    def call(
        self,
        inputs: Union[tf.Tensor, List[tf.Tensor]],
        training: Optional[tf.Tensor] = None,
        mask: Optional[tf.Tensor] = None,
    ) -> Union[tf.Tensor, List[tf.Tensor]]:
        """Calls the model on new inputs.

        Arguments:
            inputs: A tensor or list of tensors.
            training: Boolean or boolean scalar tensor, indicating whether to run
              the `Network` in training mode or inference mode.
            mask: A mask or list of masks. A mask can be
                either a tensor or None (no mask).

        Returns:
            A tensor if there is a single output, or
            a list of tensors if there are more than one outputs.
        """
        # This method needs to be implemented, otherwise the super class is raising a
        # NotImplementedError('When subclassing the `Model` class, you should
        #   implement a `call` method.')
        pass


# noinspection PyMethodOverriding
class TransformerRasaModel(RasaModel):
    def __init__(
        self,
        name: Text,
        config: Dict[Text, Any],
        data_signature: Dict[Text, Dict[Text, List[FeatureSignature]]],
        label_data: RasaModelData,
    ) -> None:
        super().__init__(
            name=name, random_seed=config[RANDOM_SEED],
        )

        self.config = config
        self.data_signature = data_signature
        self.label_signature = label_data.get_signature()

        self._check_data()

        label_batch = RasaDataGenerator.prepare_batch(label_data.data)
        self.tf_label_data = self.batch_to_model_data_format(
            label_batch, self.label_signature
        )

        # set up tf layers
        self._tf_layers: Dict[Text, tf.keras.layers.Layer] = {}

    def _check_data(self) -> None:
        raise NotImplementedError

    def _prepare_layers(self) -> None:
        raise NotImplementedError

    def _prepare_label_classification_layers(self, predictor_attribute: Text) -> None:
        """Prepares layers & loss for the final label prediction step."""
        self._prepare_embed_layers(predictor_attribute)
        self._prepare_embed_layers(LABEL)

        self._prepare_dot_product_loss(LABEL, self.config[SCALE_LOSS])

    def _prepare_embed_layers(self, name: Text, prefix: Text = "embed") -> None:
        self._tf_layers[f"{prefix}.{name}"] = layers.Embed(
            self.config[EMBEDDING_DIMENSION],
            self.config[REGULARIZATION_CONSTANT],
            name,
        )

    def _prepare_ffnn_layer(
        self,
        name: Text,
        layer_sizes: List[int],
        drop_rate: float,
        prefix: Text = "ffnn",
    ) -> None:
        self._tf_layers[f"{prefix}.{name}"] = layers.Ffnn(
            layer_sizes,
            drop_rate,
            self.config[REGULARIZATION_CONSTANT],
            self.config[WEIGHT_SPARSITY],
            layer_name_suffix=name,
        )

<<<<<<< HEAD
    def _prepare_transformer_layer(
        self,
        name: Text,
        num_layers: int,
        units: int,
        drop_rate: float,
        drop_rate_attention: float,
        unidirectional: bool,
        prefix: Text = "transformer",
    ) -> None:
        if num_layers > 0:
            self._tf_layers[f"{prefix}.{name}"] = TransformerEncoder(
                num_layers,
                units,
                self.config[NUM_HEADS],
                units * 4,
                self.config[REGULARIZATION_CONSTANT],
                dropout_rate=drop_rate,
                attention_dropout_rate=drop_rate_attention,
                sparsity=self.config[WEIGHT_SPARSITY],
                unidirectional=unidirectional,
                use_key_relative_position=self.config[KEY_RELATIVE_ATTENTION],
                use_value_relative_position=self.config[VALUE_RELATIVE_ATTENTION],
                max_relative_position=self.config[MAX_RELATIVE_POSITION],
                name=f"{name}_encoder",
            )
        else:
            # create lambda so that it can be used later without the check
            self._tf_layers[f"{prefix}.{name}"] = lambda x, mask, training: (x, None)

=======
>>>>>>> 61dba92a
    def _prepare_dot_product_loss(
        self, name: Text, scale_loss: bool, prefix: Text = "loss"
    ) -> None:
        self._tf_layers[f"{prefix}.{name}"] = layers.DotProductLoss(
            self.config[NUM_NEG],
            self.config[LOSS_TYPE],
            self.config[MAX_POS_SIM],
            self.config[MAX_NEG_SIM],
            self.config[USE_MAX_NEG_SIM],
            self.config[NEGATIVE_MARGIN_SCALE],
            scale_loss,
            similarity_type=self.config[SIMILARITY_TYPE],
            constrain_similarities=self.config[CONSTRAIN_SIMILARITIES],
            model_confidence=self.config[MODEL_CONFIDENCE],
        )

    def _prepare_entity_recognition_layers(self) -> None:
        for tag_spec in self._entity_tag_specs:
            name = tag_spec.tag_name
            num_tags = tag_spec.num_tags
            self._tf_layers[f"embed.{name}.logits"] = layers.Embed(
                num_tags, self.config[REGULARIZATION_CONSTANT], f"logits.{name}"
            )
            self._tf_layers[f"crf.{name}"] = layers.CRF(
                num_tags, self.config[REGULARIZATION_CONSTANT], self.config[SCALE_LOSS]
            )
            self._tf_layers[f"embed.{name}.tags"] = layers.Embed(
                self.config[EMBEDDING_DIMENSION],
                self.config[REGULARIZATION_CONSTANT],
                f"tags.{name}",
            )

<<<<<<< HEAD
    def _combine_sparse_dense_features(
        self,
        features: List[Union[np.ndarray, tf.Tensor, tf.SparseTensor]],
        name: Text,
        mask: Optional[tf.Tensor] = None,
        sparse_dropout: bool = False,
        dense_dropout: bool = False,
    ) -> Optional[tf.Tensor]:
        if not features:
            return None

        dense_features = []

        for f in features:
            if isinstance(f, tf.SparseTensor):
                if sparse_dropout:
                    _f = self._tf_layers[f"sparse_input_dropout.{name}"](
                        f, self._training
                    )
                else:
                    _f = f

                dense_f = self._tf_layers[f"sparse_to_dense.{name}"](_f)

                if dense_dropout:
                    dense_f = self._tf_layers[f"dense_input_dropout.{name}"](
                        dense_f, self._training
                    )

                dense_features.append(dense_f)
            else:
                dense_features.append(f)

        if mask is None:
            return tf.concat(dense_features, axis=-1)

        return tf.concat(dense_features, axis=-1) * mask

    def _combine_sequence_sentence_features(
        self,
        sequence_features: List[Union[tf.Tensor, tf.SparseTensor]],
        sentence_features: List[Union[tf.Tensor, tf.SparseTensor]],
        mask_sequence: tf.Tensor,
        mask_text: tf.Tensor,
        name: Text,
        sparse_dropout: bool = False,
        dense_dropout: bool = False,
    ) -> tf.Tensor:
        sequence_x = self._combine_sparse_dense_features(
            sequence_features,
            f"{name}_{SEQUENCE}",
            mask_sequence,
            sparse_dropout,
            dense_dropout,
        )
        sentence_x = self._combine_sparse_dense_features(
            sentence_features, f"{name}_{SENTENCE}", None, sparse_dropout, dense_dropout
        )

        if sequence_x is not None and sentence_x is None:
            return sequence_x

        if sequence_x is None and sentence_x is not None:
            return sentence_x

        if sequence_x is not None and sentence_x is not None:
            return self._concat_sequence_sentence_features(
                sequence_x, sentence_x, name, mask_text
            )

        raise ValueError(
            "No features are present. Please check your configuration file."
        )

    def _concat_sequence_sentence_features(
        self,
        sequence_x: tf.Tensor,
        sentence_x: tf.Tensor,
        name: Text,
        mask_text: tf.Tensor,
    ) -> tf.Tensor:
        if sequence_x.shape[-1] != sentence_x.shape[-1]:
            sequence_x = self._tf_layers[f"concat_layer.{name}_{SEQUENCE}"](
                sequence_x, self._training
            )
            sentence_x = self._tf_layers[f"concat_layer.{name}_{SENTENCE}"](
                sentence_x, self._training
            )

        # we need to concatenate the sequence features with the sentence features
        # we cannot use tf.concat as the sequence features are padded

        # (1) get position of sentence features in mask
        last = mask_text * tf.math.cumprod(
            1 - mask_text, axis=1, exclusive=True, reverse=True
        )
        # (2) multiply by sentence features so that we get a matrix of
        #     batch-dim x seq-dim x feature-dim with zeros everywhere except for
        #     for the sentence features
        sentence_x = last * sentence_x

        # (3) add a zero to the end of sequence matrix to match the final shape
        sequence_x = tf.pad(sequence_x, [[0, 0], [0, 1], [0, 0]])

        # (4) sum up sequence features and sentence features
        return sequence_x + sentence_x

    def _features_as_seq_ids(
        self, features: List[Union[np.ndarray, tf.Tensor, tf.SparseTensor]], name: Text
    ) -> Optional[tf.Tensor]:
        """Creates dense labels for negative sampling."""
        # if there are dense features - we can use them
        for f in features:
            if not isinstance(f, tf.SparseTensor):
                seq_ids = tf.stop_gradient(f)
                # add a zero to the seq dimension for the sentence features
                seq_ids = tf.pad(seq_ids, [[0, 0], [0, 1], [0, 0]])
                return seq_ids

        # use additional sparse to dense layer
        for f in features:
            if isinstance(f, tf.SparseTensor):
                seq_ids = tf.stop_gradient(
                    self._tf_layers[f"sparse_to_dense_ids.{name}"](f)
                )
                # add a zero to the seq dimension for the sentence features
                seq_ids = tf.pad(seq_ids, [[0, 0], [0, 1], [0, 0]])
                return seq_ids

        return None

    def _create_sequence(
        self,
        sequence_features: List[Union[tf.Tensor, tf.SparseTensor]],
        sentence_features: List[Union[tf.Tensor, tf.SparseTensor]],
        mask_sequence: tf.Tensor,
        mask: tf.Tensor,
        name: Text,
        sparse_dropout: bool = False,
        dense_dropout: bool = False,
        masked_lm_loss: bool = False,
        sequence_ids: bool = False,
    ) -> Tuple[
        tf.Tensor,
        tf.Tensor,
        Optional[tf.Tensor],
        Optional[tf.Tensor],
        Optional[tf.Tensor],
    ]:
        if sequence_ids:
            seq_ids = self._features_as_seq_ids(sequence_features, f"{name}_{SEQUENCE}")
        else:
            seq_ids = None

        inputs = self._combine_sequence_sentence_features(
            sequence_features,
            sentence_features,
            mask_sequence,
            mask,
            name,
            sparse_dropout,
            dense_dropout,
        )
        inputs = self._tf_layers[f"ffnn.{name}"](inputs, self._training)

        if masked_lm_loss:
            transformer_inputs, lm_mask_bool = self._tf_layers[f"{name}_input_mask"](
                inputs, mask, self._training
            )
        else:
            transformer_inputs = inputs
            lm_mask_bool = None

        outputs, attention_weights = self._tf_layers[f"transformer.{name}"](
            transformer_inputs, 1 - mask, self._training
        )

        if isinstance(self.config[NUM_TRANSFORMER_LAYERS], int):
            num_layers = self.config[NUM_TRANSFORMER_LAYERS]
        else:
            num_layers = self.config[NUM_TRANSFORMER_LAYERS][name]

        if num_layers > 0:
            # apply activation
            outputs = tfa.activations.gelu(outputs)

        return outputs, inputs, seq_ids, lm_mask_bool, attention_weights

    @staticmethod
    def _compute_mask(sequence_lengths: tf.Tensor) -> tf.Tensor:
        mask = tf.sequence_mask(sequence_lengths, dtype=tf.float32)
        # explicitly add last dimension to mask
        # to track correctly dynamic sequences
        return tf.expand_dims(mask, -1)

=======
>>>>>>> 61dba92a
    @staticmethod
    def _last_token(x: tf.Tensor, sequence_lengths: tf.Tensor) -> tf.Tensor:
        last_sequence_index = tf.maximum(0, sequence_lengths - 1)
        batch_index = tf.range(tf.shape(last_sequence_index)[0])

        indices = tf.stack([batch_index, last_sequence_index], axis=1)
        return tf.gather_nd(x, indices)

    def _get_mask_for(
        self,
        tf_batch_data: Dict[Text, Dict[Text, List[tf.Tensor]]],
        key: Text,
        sub_key: Text,
    ) -> Optional[tf.Tensor]:
        if key not in tf_batch_data or sub_key not in tf_batch_data[key]:
            return None

        sequence_lengths = tf.cast(tf_batch_data[key][sub_key][0], dtype=tf.int32)
        return rasa_layers.compute_mask(sequence_lengths)

    def _get_sequence_feature_lengths(
        self, tf_batch_data: Dict[Text, Dict[Text, List[tf.Tensor]]], key: Text
    ) -> tf.Tensor:
        """Fetches the sequence lengths of real tokens per input example.

        The number of real tokens for an example is the same as the length of the
        sequence of the sequence-level (token-level) features for that input example.
        """
        if key in tf_batch_data and SEQUENCE_LENGTH in tf_batch_data[key]:
            return tf.cast(tf_batch_data[key][SEQUENCE_LENGTH][0], dtype=tf.int32)

        batch_dim = self._get_batch_dim(tf_batch_data[key])
        return tf.zeros([batch_dim], dtype=tf.int32)

    def _get_sentence_feature_lengths(
        self, tf_batch_data: Dict[Text, Dict[Text, List[tf.Tensor]]], key: Text,
    ) -> tf.Tensor:
        """Fetches the sequence lengths of sentence-level features per input example.

        This is needed because we treat sentence-level features as token-level features
        with 1 token per input example. Hence, the sequence lengths returned by this
        function are all 1s if sentence-level features are present, and 0s otherwise.
        """
        batch_dim = self._get_batch_dim(tf_batch_data[key])

        if key in tf_batch_data and SENTENCE in tf_batch_data[key]:
            return tf.ones([batch_dim], dtype=tf.int32)

        return tf.zeros([batch_dim], dtype=tf.int32)

    @staticmethod
    def _get_batch_dim(attribute_data: Dict[Text, List[tf.Tensor]]) -> int:
        # All the values in the attribute_data dict should be lists of tensors, each
        # tensor of the shape (batch_dim, ...). So we take the first non-empty list we
        # encounter and infer the batch size from its first tensor.
        for key, data in attribute_data.items():
            if data:
                return tf.shape(data[0])[0]
        return None

    def _calculate_entity_loss(
        self,
        inputs: tf.Tensor,
        tag_ids: tf.Tensor,
        mask: tf.Tensor,
        sequence_lengths: tf.Tensor,
        tag_name: Text,
        entity_tags: Optional[tf.Tensor] = None,
    ) -> Tuple[tf.Tensor, tf.Tensor, tf.Tensor]:

        tag_ids = tf.cast(tag_ids[:, :, 0], tf.int32)

        if entity_tags is not None:
            _tags = self._tf_layers[f"embed.{tag_name}.tags"](entity_tags)
            inputs = tf.concat([inputs, _tags], axis=-1)

        logits = self._tf_layers[f"embed.{tag_name}.logits"](inputs)

        # should call first to build weights
        pred_ids, _ = self._tf_layers[f"crf.{tag_name}"](logits, sequence_lengths)
        loss = self._tf_layers[f"crf.{tag_name}"].loss(
            logits, tag_ids, sequence_lengths
        )
        f1 = self._tf_layers[f"crf.{tag_name}"].f1_score(tag_ids, pred_ids, mask)

        return loss, f1, logits

    def batch_loss(
        self, batch_in: Union[Tuple[tf.Tensor], Tuple[np.ndarray]]
    ) -> tf.Tensor:
        """Calculates the loss for the given batch.

        Args:
            batch_in: The batch.

        Returns:
            The loss of the given batch.
        """
        raise NotImplementedError

    def batch_predict(
        self, batch_in: Union[Tuple[tf.Tensor], Tuple[np.ndarray]]
    ) -> Dict[Text, Union[tf.Tensor, Dict[Text, tf.Tensor]]]:
        """Predicts the output of the given batch.

        Args:
            batch_in: The batch.

        Returns:
            The output to predict.
        """
        raise NotImplementedError<|MERGE_RESOLUTION|>--- conflicted
+++ resolved
@@ -527,39 +527,6 @@
             layer_name_suffix=name,
         )
 
-<<<<<<< HEAD
-    def _prepare_transformer_layer(
-        self,
-        name: Text,
-        num_layers: int,
-        units: int,
-        drop_rate: float,
-        drop_rate_attention: float,
-        unidirectional: bool,
-        prefix: Text = "transformer",
-    ) -> None:
-        if num_layers > 0:
-            self._tf_layers[f"{prefix}.{name}"] = TransformerEncoder(
-                num_layers,
-                units,
-                self.config[NUM_HEADS],
-                units * 4,
-                self.config[REGULARIZATION_CONSTANT],
-                dropout_rate=drop_rate,
-                attention_dropout_rate=drop_rate_attention,
-                sparsity=self.config[WEIGHT_SPARSITY],
-                unidirectional=unidirectional,
-                use_key_relative_position=self.config[KEY_RELATIVE_ATTENTION],
-                use_value_relative_position=self.config[VALUE_RELATIVE_ATTENTION],
-                max_relative_position=self.config[MAX_RELATIVE_POSITION],
-                name=f"{name}_encoder",
-            )
-        else:
-            # create lambda so that it can be used later without the check
-            self._tf_layers[f"{prefix}.{name}"] = lambda x, mask, training: (x, None)
-
-=======
->>>>>>> 61dba92a
     def _prepare_dot_product_loss(
         self, name: Text, scale_loss: bool, prefix: Text = "loss"
     ) -> None:
@@ -592,204 +559,6 @@
                 f"tags.{name}",
             )
 
-<<<<<<< HEAD
-    def _combine_sparse_dense_features(
-        self,
-        features: List[Union[np.ndarray, tf.Tensor, tf.SparseTensor]],
-        name: Text,
-        mask: Optional[tf.Tensor] = None,
-        sparse_dropout: bool = False,
-        dense_dropout: bool = False,
-    ) -> Optional[tf.Tensor]:
-        if not features:
-            return None
-
-        dense_features = []
-
-        for f in features:
-            if isinstance(f, tf.SparseTensor):
-                if sparse_dropout:
-                    _f = self._tf_layers[f"sparse_input_dropout.{name}"](
-                        f, self._training
-                    )
-                else:
-                    _f = f
-
-                dense_f = self._tf_layers[f"sparse_to_dense.{name}"](_f)
-
-                if dense_dropout:
-                    dense_f = self._tf_layers[f"dense_input_dropout.{name}"](
-                        dense_f, self._training
-                    )
-
-                dense_features.append(dense_f)
-            else:
-                dense_features.append(f)
-
-        if mask is None:
-            return tf.concat(dense_features, axis=-1)
-
-        return tf.concat(dense_features, axis=-1) * mask
-
-    def _combine_sequence_sentence_features(
-        self,
-        sequence_features: List[Union[tf.Tensor, tf.SparseTensor]],
-        sentence_features: List[Union[tf.Tensor, tf.SparseTensor]],
-        mask_sequence: tf.Tensor,
-        mask_text: tf.Tensor,
-        name: Text,
-        sparse_dropout: bool = False,
-        dense_dropout: bool = False,
-    ) -> tf.Tensor:
-        sequence_x = self._combine_sparse_dense_features(
-            sequence_features,
-            f"{name}_{SEQUENCE}",
-            mask_sequence,
-            sparse_dropout,
-            dense_dropout,
-        )
-        sentence_x = self._combine_sparse_dense_features(
-            sentence_features, f"{name}_{SENTENCE}", None, sparse_dropout, dense_dropout
-        )
-
-        if sequence_x is not None and sentence_x is None:
-            return sequence_x
-
-        if sequence_x is None and sentence_x is not None:
-            return sentence_x
-
-        if sequence_x is not None and sentence_x is not None:
-            return self._concat_sequence_sentence_features(
-                sequence_x, sentence_x, name, mask_text
-            )
-
-        raise ValueError(
-            "No features are present. Please check your configuration file."
-        )
-
-    def _concat_sequence_sentence_features(
-        self,
-        sequence_x: tf.Tensor,
-        sentence_x: tf.Tensor,
-        name: Text,
-        mask_text: tf.Tensor,
-    ) -> tf.Tensor:
-        if sequence_x.shape[-1] != sentence_x.shape[-1]:
-            sequence_x = self._tf_layers[f"concat_layer.{name}_{SEQUENCE}"](
-                sequence_x, self._training
-            )
-            sentence_x = self._tf_layers[f"concat_layer.{name}_{SENTENCE}"](
-                sentence_x, self._training
-            )
-
-        # we need to concatenate the sequence features with the sentence features
-        # we cannot use tf.concat as the sequence features are padded
-
-        # (1) get position of sentence features in mask
-        last = mask_text * tf.math.cumprod(
-            1 - mask_text, axis=1, exclusive=True, reverse=True
-        )
-        # (2) multiply by sentence features so that we get a matrix of
-        #     batch-dim x seq-dim x feature-dim with zeros everywhere except for
-        #     for the sentence features
-        sentence_x = last * sentence_x
-
-        # (3) add a zero to the end of sequence matrix to match the final shape
-        sequence_x = tf.pad(sequence_x, [[0, 0], [0, 1], [0, 0]])
-
-        # (4) sum up sequence features and sentence features
-        return sequence_x + sentence_x
-
-    def _features_as_seq_ids(
-        self, features: List[Union[np.ndarray, tf.Tensor, tf.SparseTensor]], name: Text
-    ) -> Optional[tf.Tensor]:
-        """Creates dense labels for negative sampling."""
-        # if there are dense features - we can use them
-        for f in features:
-            if not isinstance(f, tf.SparseTensor):
-                seq_ids = tf.stop_gradient(f)
-                # add a zero to the seq dimension for the sentence features
-                seq_ids = tf.pad(seq_ids, [[0, 0], [0, 1], [0, 0]])
-                return seq_ids
-
-        # use additional sparse to dense layer
-        for f in features:
-            if isinstance(f, tf.SparseTensor):
-                seq_ids = tf.stop_gradient(
-                    self._tf_layers[f"sparse_to_dense_ids.{name}"](f)
-                )
-                # add a zero to the seq dimension for the sentence features
-                seq_ids = tf.pad(seq_ids, [[0, 0], [0, 1], [0, 0]])
-                return seq_ids
-
-        return None
-
-    def _create_sequence(
-        self,
-        sequence_features: List[Union[tf.Tensor, tf.SparseTensor]],
-        sentence_features: List[Union[tf.Tensor, tf.SparseTensor]],
-        mask_sequence: tf.Tensor,
-        mask: tf.Tensor,
-        name: Text,
-        sparse_dropout: bool = False,
-        dense_dropout: bool = False,
-        masked_lm_loss: bool = False,
-        sequence_ids: bool = False,
-    ) -> Tuple[
-        tf.Tensor,
-        tf.Tensor,
-        Optional[tf.Tensor],
-        Optional[tf.Tensor],
-        Optional[tf.Tensor],
-    ]:
-        if sequence_ids:
-            seq_ids = self._features_as_seq_ids(sequence_features, f"{name}_{SEQUENCE}")
-        else:
-            seq_ids = None
-
-        inputs = self._combine_sequence_sentence_features(
-            sequence_features,
-            sentence_features,
-            mask_sequence,
-            mask,
-            name,
-            sparse_dropout,
-            dense_dropout,
-        )
-        inputs = self._tf_layers[f"ffnn.{name}"](inputs, self._training)
-
-        if masked_lm_loss:
-            transformer_inputs, lm_mask_bool = self._tf_layers[f"{name}_input_mask"](
-                inputs, mask, self._training
-            )
-        else:
-            transformer_inputs = inputs
-            lm_mask_bool = None
-
-        outputs, attention_weights = self._tf_layers[f"transformer.{name}"](
-            transformer_inputs, 1 - mask, self._training
-        )
-
-        if isinstance(self.config[NUM_TRANSFORMER_LAYERS], int):
-            num_layers = self.config[NUM_TRANSFORMER_LAYERS]
-        else:
-            num_layers = self.config[NUM_TRANSFORMER_LAYERS][name]
-
-        if num_layers > 0:
-            # apply activation
-            outputs = tfa.activations.gelu(outputs)
-
-        return outputs, inputs, seq_ids, lm_mask_bool, attention_weights
-
-    @staticmethod
-    def _compute_mask(sequence_lengths: tf.Tensor) -> tf.Tensor:
-        mask = tf.sequence_mask(sequence_lengths, dtype=tf.float32)
-        # explicitly add last dimension to mask
-        # to track correctly dynamic sequences
-        return tf.expand_dims(mask, -1)
-
-=======
->>>>>>> 61dba92a
     @staticmethod
     def _last_token(x: tf.Tensor, sequence_lengths: tf.Tensor) -> tf.Tensor:
         last_sequence_index = tf.maximum(0, sequence_lengths - 1)
